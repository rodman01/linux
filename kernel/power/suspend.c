/*
 * kernel/power/suspend.c - Suspend to RAM and standby functionality.
 *
 * Copyright (c) 2003 Patrick Mochel
 * Copyright (c) 2003 Open Source Development Lab
 * Copyright (c) 2009 Rafael J. Wysocki <rjw@sisk.pl>, Novell Inc.
 *
 * This file is released under the GPLv2.
 */

#define pr_fmt(fmt) "PM: " fmt

#include <linux/string.h>
#include <linux/delay.h>
#include <linux/errno.h>
#include <linux/init.h>
#include <linux/console.h>
#include <linux/cpu.h>
#include <linux/cpuidle.h>
#include <linux/syscalls.h>
#include <linux/gfp.h>
#include <linux/io.h>
#include <linux/kernel.h>
#include <linux/list.h>
#include <linux/mm.h>
#include <linux/slab.h>
#include <linux/export.h>
#include <linux/suspend.h>
#include <linux/syscore_ops.h>
#include <linux/ftrace.h>
#include <trace/events/power.h>
#include <linux/compiler.h>
#include <linux/moduleparam.h>

#include "power.h"

const char * const pm_labels[] = {
	[PM_SUSPEND_TO_IDLE] = "freeze",
	[PM_SUSPEND_STANDBY] = "standby",
	[PM_SUSPEND_MEM] = "mem",
};
const char *pm_states[PM_SUSPEND_MAX];
static const char * const mem_sleep_labels[] = {
	[PM_SUSPEND_TO_IDLE] = "s2idle",
	[PM_SUSPEND_STANDBY] = "shallow",
	[PM_SUSPEND_MEM] = "deep",
};
const char *mem_sleep_states[PM_SUSPEND_MAX];

suspend_state_t mem_sleep_current = PM_SUSPEND_TO_IDLE;
suspend_state_t mem_sleep_default = PM_SUSPEND_MAX;
suspend_state_t pm_suspend_target_state;
EXPORT_SYMBOL_GPL(pm_suspend_target_state);

unsigned int pm_suspend_global_flags;
EXPORT_SYMBOL_GPL(pm_suspend_global_flags);

static const struct platform_suspend_ops *suspend_ops;
static const struct platform_s2idle_ops *s2idle_ops;
static DECLARE_WAIT_QUEUE_HEAD(s2idle_wait_head);

enum s2idle_states __read_mostly s2idle_state;
static DEFINE_SPINLOCK(s2idle_lock);

void s2idle_set_ops(const struct platform_s2idle_ops *ops)
{
	lock_system_sleep();
	s2idle_ops = ops;
	unlock_system_sleep();
}

static void s2idle_begin(void)
{
	s2idle_state = S2IDLE_STATE_NONE;
}

static void s2idle_enter(void)
{
	trace_suspend_resume(TPS("machine_suspend"), PM_SUSPEND_TO_IDLE, true);

	spin_lock_irq(&s2idle_lock);
	if (pm_wakeup_pending())
		goto out;

	s2idle_state = S2IDLE_STATE_ENTER;
	spin_unlock_irq(&s2idle_lock);

	get_online_cpus();
	cpuidle_resume();

	/* Push all the CPUs into the idle loop. */
	wake_up_all_idle_cpus();
	/* Make the current CPU wait so it can enter the idle loop too. */
	wait_event(s2idle_wait_head,
		   s2idle_state == S2IDLE_STATE_WAKE);

	cpuidle_pause();
	put_online_cpus();

	spin_lock_irq(&s2idle_lock);

 out:
	s2idle_state = S2IDLE_STATE_NONE;
	spin_unlock_irq(&s2idle_lock);

	trace_suspend_resume(TPS("machine_suspend"), PM_SUSPEND_TO_IDLE, false);
}

static void s2idle_loop(void)
{
	pm_pr_dbg("suspend-to-idle\n");

	for (;;) {
		int error;

		dpm_noirq_begin();

		/*
		 * Suspend-to-idle equals
		 * frozen processes + suspended devices + idle processors.
		 * Thus s2idle_enter() should be called right after
		 * all devices have been suspended.
		 *
		 * Wakeups during the noirq suspend of devices may be spurious,
		 * so prevent them from terminating the loop right away.
		 */
		error = dpm_noirq_suspend_devices(PMSG_SUSPEND);
		if (!error)
			s2idle_enter();
		else if (error == -EBUSY && pm_wakeup_pending())
			error = 0;

		if (!error && s2idle_ops && s2idle_ops->wake)
			s2idle_ops->wake();

		dpm_noirq_resume_devices(PMSG_RESUME);

		dpm_noirq_end();

		if (error)
			break;

		if (s2idle_ops && s2idle_ops->sync)
			s2idle_ops->sync();

		if (pm_wakeup_pending())
			break;

		pm_wakeup_clear(false);
	}

	pm_pr_dbg("resume from suspend-to-idle\n");
}

void s2idle_wake(void)
{
	unsigned long flags;

	spin_lock_irqsave(&s2idle_lock, flags);
	if (s2idle_state > S2IDLE_STATE_NONE) {
		s2idle_state = S2IDLE_STATE_WAKE;
		wake_up(&s2idle_wait_head);
	}
	spin_unlock_irqrestore(&s2idle_lock, flags);
}
EXPORT_SYMBOL_GPL(s2idle_wake);

static bool valid_state(suspend_state_t state)
{
	/*
	 * PM_SUSPEND_STANDBY and PM_SUSPEND_MEM states need low level
	 * support and need to be valid to the low level
	 * implementation, no valid callback implies that none are valid.
	 */
	return suspend_ops && suspend_ops->valid && suspend_ops->valid(state);
}

void __init pm_states_init(void)
{
	/* "mem" and "freeze" are always present in /sys/power/state. */
	pm_states[PM_SUSPEND_MEM] = pm_labels[PM_SUSPEND_MEM];
	pm_states[PM_SUSPEND_TO_IDLE] = pm_labels[PM_SUSPEND_TO_IDLE];
	/*
	 * Suspend-to-idle should be supported even without any suspend_ops,
	 * initialize mem_sleep_states[] accordingly here.
	 */
	mem_sleep_states[PM_SUSPEND_TO_IDLE] = mem_sleep_labels[PM_SUSPEND_TO_IDLE];
}

static int __init mem_sleep_default_setup(char *str)
{
	suspend_state_t state;

	for (state = PM_SUSPEND_TO_IDLE; state <= PM_SUSPEND_MEM; state++)
		if (mem_sleep_labels[state] &&
		    !strcmp(str, mem_sleep_labels[state])) {
			mem_sleep_default = state;
			break;
		}

	return 1;
}
__setup("mem_sleep_default=", mem_sleep_default_setup);

/**
 * suspend_set_ops - Set the global suspend method table.
 * @ops: Suspend operations to use.
 */
void suspend_set_ops(const struct platform_suspend_ops *ops)
{
	lock_system_sleep();

	suspend_ops = ops;

	if (valid_state(PM_SUSPEND_STANDBY)) {
		mem_sleep_states[PM_SUSPEND_STANDBY] = mem_sleep_labels[PM_SUSPEND_STANDBY];
		pm_states[PM_SUSPEND_STANDBY] = pm_labels[PM_SUSPEND_STANDBY];
		if (mem_sleep_default == PM_SUSPEND_STANDBY)
			mem_sleep_current = PM_SUSPEND_STANDBY;
	}
	if (valid_state(PM_SUSPEND_MEM)) {
		mem_sleep_states[PM_SUSPEND_MEM] = mem_sleep_labels[PM_SUSPEND_MEM];
		if (mem_sleep_default >= PM_SUSPEND_MEM)
			mem_sleep_current = PM_SUSPEND_MEM;
	}

	unlock_system_sleep();
}
EXPORT_SYMBOL_GPL(suspend_set_ops);

/**
 * suspend_valid_only_mem - Generic memory-only valid callback.
 *
 * Platform drivers that implement mem suspend only and only need to check for
 * that in their .valid() callback can use this instead of rolling their own
 * .valid() callback.
 */
int suspend_valid_only_mem(suspend_state_t state)
{
	return state == PM_SUSPEND_MEM;
}
EXPORT_SYMBOL_GPL(suspend_valid_only_mem);

static bool sleep_state_supported(suspend_state_t state)
{
	return state == PM_SUSPEND_TO_IDLE || (suspend_ops && suspend_ops->enter);
}

static int platform_suspend_prepare(suspend_state_t state)
{
	return state != PM_SUSPEND_TO_IDLE && suspend_ops->prepare ?
		suspend_ops->prepare() : 0;
}

static int platform_suspend_prepare_late(suspend_state_t state)
{
	return state == PM_SUSPEND_TO_IDLE && s2idle_ops && s2idle_ops->prepare ?
		s2idle_ops->prepare() : 0;
}

static int platform_suspend_prepare_noirq(suspend_state_t state)
{
	return state != PM_SUSPEND_TO_IDLE && suspend_ops->prepare_late ?
		suspend_ops->prepare_late() : 0;
}

static void platform_resume_noirq(suspend_state_t state)
{
	if (state != PM_SUSPEND_TO_IDLE && suspend_ops->wake)
		suspend_ops->wake();
}

static void platform_resume_early(suspend_state_t state)
{
	if (state == PM_SUSPEND_TO_IDLE && s2idle_ops && s2idle_ops->restore)
		s2idle_ops->restore();
}

static void platform_resume_finish(suspend_state_t state)
{
	if (state != PM_SUSPEND_TO_IDLE && suspend_ops->finish)
		suspend_ops->finish();
}

static int platform_suspend_begin(suspend_state_t state)
{
	if (state == PM_SUSPEND_TO_IDLE && s2idle_ops && s2idle_ops->begin)
		return s2idle_ops->begin();
	else if (suspend_ops && suspend_ops->begin)
		return suspend_ops->begin(state);
	else
		return 0;
}

static void platform_resume_end(suspend_state_t state)
{
	if (state == PM_SUSPEND_TO_IDLE && s2idle_ops && s2idle_ops->end)
		s2idle_ops->end();
	else if (suspend_ops && suspend_ops->end)
		suspend_ops->end();
}

static void platform_recover(suspend_state_t state)
{
	if (state != PM_SUSPEND_TO_IDLE && suspend_ops->recover)
		suspend_ops->recover();
}

static bool platform_suspend_again(suspend_state_t state)
{
	return state != PM_SUSPEND_TO_IDLE && suspend_ops->suspend_again ?
		suspend_ops->suspend_again() : false;
}

#ifdef CONFIG_PM_DEBUG
static unsigned int pm_test_delay = 5;
module_param(pm_test_delay, uint, 0644);
MODULE_PARM_DESC(pm_test_delay,
		 "Number of seconds to wait before resuming from suspend test");
#endif

static int suspend_test(int level)
{
#ifdef CONFIG_PM_DEBUG
	if (pm_test_level == level) {
		pr_info("suspend debug: Waiting for %d second(s).\n",
				pm_test_delay);
		mdelay(pm_test_delay * 1000);
		return 1;
	}
#endif /* !CONFIG_PM_DEBUG */
	return 0;
}

/**
 * suspend_prepare - Prepare for entering system sleep state.
 *
 * Common code run for every system sleep state that can be entered (except for
 * hibernation).  Run suspend notifiers, allocate the "suspend" console and
 * freeze processes.
 */
static int suspend_prepare(suspend_state_t state)
{
	int error, nr_calls = 0;

	if (!sleep_state_supported(state))
		return -EPERM;

	pm_prepare_console();

	error = __pm_notifier_call_chain(PM_SUSPEND_PREPARE, -1, &nr_calls);
	if (error) {
		nr_calls--;
		goto Finish;
	}

	trace_suspend_resume(TPS("freeze_processes"), 0, true);
	error = suspend_freeze_processes();
	trace_suspend_resume(TPS("freeze_processes"), 0, false);
	if (!error)
		return 0;

	suspend_stats.failed_freeze++;
	dpm_save_failed_step(SUSPEND_FREEZE);
 Finish:
	__pm_notifier_call_chain(PM_POST_SUSPEND, nr_calls, NULL);
	pm_restore_console();
	return error;
}

/* default implementation */
void __weak arch_suspend_disable_irqs(void)
{
	local_irq_disable();
}

/* default implementation */
void __weak arch_suspend_enable_irqs(void)
{
	local_irq_enable();
}

/**
 * suspend_enter - Make the system enter the given sleep state.
 * @state: System sleep state to enter.
 * @wakeup: Returns information that the sleep state should not be re-entered.
 *
 * This function should be called after devices have been suspended.
 */
static int suspend_enter(suspend_state_t state, bool *wakeup)
{
	int error;

	error = platform_suspend_prepare(state);
	if (error)
		goto Platform_finish;

	error = dpm_suspend_late(PMSG_SUSPEND);
	if (error) {
		pr_err("late suspend of devices failed\n");
		goto Platform_finish;
	}
	error = platform_suspend_prepare_late(state);
	if (error)
		goto Devices_early_resume;

	if (state == PM_SUSPEND_TO_IDLE && pm_test_level != TEST_PLATFORM) {
		s2idle_loop();
		goto Platform_early_resume;
	}

	error = dpm_suspend_noirq(PMSG_SUSPEND);
	if (error) {
		pr_err("noirq suspend of devices failed\n");
		goto Platform_early_resume;
	}
	error = platform_suspend_prepare_noirq(state);
	if (error)
		goto Platform_wake;

	if (suspend_test(TEST_PLATFORM))
		goto Platform_wake;

	error = disable_nonboot_cpus();
	if (error || suspend_test(TEST_CPUS))
		goto Enable_cpus;

	arch_suspend_disable_irqs();
	BUG_ON(!irqs_disabled());

	error = syscore_suspend();
	if (!error) {
		*wakeup = pm_wakeup_pending();
		if (!(suspend_test(TEST_CORE) || *wakeup)) {
			trace_suspend_resume(TPS("machine_suspend"),
				state, true);
			error = suspend_ops->enter(state);
			trace_suspend_resume(TPS("machine_suspend"),
				state, false);
		} else if (*wakeup) {
			error = -EBUSY;
		}
		syscore_resume();
	}

	arch_suspend_enable_irqs();
	BUG_ON(irqs_disabled());

 Enable_cpus:
	enable_nonboot_cpus();

 Platform_wake:
	platform_resume_noirq(state);
	dpm_resume_noirq(PMSG_RESUME);

 Platform_early_resume:
	platform_resume_early(state);

 Devices_early_resume:
	dpm_resume_early(PMSG_RESUME);

 Platform_finish:
	platform_resume_finish(state);
	return error;
}

/**
 * suspend_devices_and_enter - Suspend devices and enter system sleep state.
 * @state: System sleep state to enter.
 */
int suspend_devices_and_enter(suspend_state_t state)
{
	int error;
	bool wakeup = false;

	if (!sleep_state_supported(state))
		return -ENOSYS;

	pm_suspend_target_state = state;

	error = platform_suspend_begin(state);
	if (error)
		goto Close;

	suspend_console();
	suspend_test_start();
	error = dpm_suspend_start(PMSG_SUSPEND);
	if (error) {
		pr_err("Some devices failed to suspend, or early wake event detected\n");
		goto Recover_platform;
	}
	suspend_test_finish("suspend devices");
	if (suspend_test(TEST_DEVICES))
		goto Recover_platform;

	do {
		error = suspend_enter(state, &wakeup);
	} while (!error && !wakeup && platform_suspend_again(state));

 Resume_devices:
	suspend_test_start();
	dpm_resume_end(PMSG_RESUME);
	suspend_test_finish("resume devices");
	trace_suspend_resume(TPS("resume_console"), state, true);
	resume_console();
	trace_suspend_resume(TPS("resume_console"), state, false);

 Close:
	platform_resume_end(state);
	pm_suspend_target_state = PM_SUSPEND_ON;
	return error;

 Recover_platform:
	platform_recover(state);
	goto Resume_devices;
}

/**
 * suspend_finish - Clean up before finishing the suspend sequence.
 *
 * Call platform code to clean up, restart processes, and free the console that
 * we've allocated. This routine is not called for hibernation.
 */
static void suspend_finish(void)
{
	suspend_thaw_processes();
	pm_notifier_call_chain(PM_POST_SUSPEND);
	pm_restore_console();
}

/**
 * enter_state - Do common work needed to enter system sleep state.
 * @state: System sleep state to enter.
 *
 * Make sure that no one else is trying to put the system into a sleep state.
 * Fail if that's not the case.  Otherwise, prepare for system suspend, make the
 * system enter the given sleep state and clean up after wakeup.
 */
static int enter_state(suspend_state_t state)
{
	int error;

	trace_suspend_resume(TPS("suspend_enter"), state, true);
	if (state == PM_SUSPEND_TO_IDLE) {
#ifdef CONFIG_PM_DEBUG
		if (pm_test_level != TEST_NONE && pm_test_level <= TEST_CPUS) {
			pr_warn("Unsupported test mode for suspend to idle, please choose none/freezer/devices/platform.\n");
			return -EAGAIN;
		}
#endif
	} else if (!valid_state(state)) {
		return -EINVAL;
	}
	if (!mutex_trylock(&pm_mutex))
		return -EBUSY;

	if (state == PM_SUSPEND_TO_IDLE)
		s2idle_begin();

#ifndef CONFIG_SUSPEND_SKIP_SYNC
	trace_suspend_resume(TPS("sync_filesystems"), 0, true);
	pr_info("Syncing filesystems ... ");
	sys_sync();
	pr_cont("done.\n");
	trace_suspend_resume(TPS("sync_filesystems"), 0, false);
#endif

	pm_pr_dbg("Preparing system for sleep (%s)\n", mem_sleep_labels[state]);
	pm_suspend_clear_flags();
	error = suspend_prepare(state);
	if (error)
		goto Unlock;

	if (suspend_test(TEST_FREEZER))
		goto Finish;

	trace_suspend_resume(TPS("suspend_enter"), state, false);
	pm_pr_dbg("Suspending system (%s)\n", mem_sleep_labels[state]);
	pm_restrict_gfp_mask();
	error = suspend_devices_and_enter(state);
	pm_restore_gfp_mask();

 Finish:
<<<<<<< HEAD
=======
	events_check_enabled = false;
>>>>>>> 9abd04af
	pm_pr_dbg("Finishing wakeup.\n");
	suspend_finish();
 Unlock:
	mutex_unlock(&pm_mutex);
	return error;
}

/**
 * pm_suspend - Externally visible function for suspending the system.
 * @state: System sleep state to enter.
 *
 * Check if the value of @state represents one of the supported states,
 * execute enter_state() and update system suspend statistics.
 */
int pm_suspend(suspend_state_t state)
{
	int error;

	if (state <= PM_SUSPEND_ON || state >= PM_SUSPEND_MAX)
		return -EINVAL;

	pr_info("suspend entry (%s)\n", mem_sleep_labels[state]);
	error = enter_state(state);
	if (error) {
		suspend_stats.fail++;
		dpm_save_failed_errno(error);
	} else {
		suspend_stats.success++;
	}
	pr_info("suspend exit\n");
	return error;
}
EXPORT_SYMBOL(pm_suspend);<|MERGE_RESOLUTION|>--- conflicted
+++ resolved
@@ -581,10 +581,7 @@
 	pm_restore_gfp_mask();
 
  Finish:
-<<<<<<< HEAD
-=======
 	events_check_enabled = false;
->>>>>>> 9abd04af
 	pm_pr_dbg("Finishing wakeup.\n");
 	suspend_finish();
  Unlock:
