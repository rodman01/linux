#ifndef _LINUX_OF_H
#define _LINUX_OF_H
/*
 * Definitions for talking to the Open Firmware PROM on
 * Power Macintosh and other computers.
 *
 * Copyright (C) 1996-2005 Paul Mackerras.
 *
 * Updates for PPC64 by Peter Bergner & David Engebretsen, IBM Corp.
 * Updates for SPARC64 by David S. Miller
 * Derived from PowerPC and Sparc prom.h files by Stephen Rothwell, IBM Corp.
 *
 * This program is free software; you can redistribute it and/or
 * modify it under the terms of the GNU General Public License
 * as published by the Free Software Foundation; either version
 * 2 of the License, or (at your option) any later version.
 */
#include <linux/types.h>
#include <linux/bitops.h>
#include <linux/errno.h>
#include <linux/kobject.h>
#include <linux/mod_devicetable.h>
#include <linux/spinlock.h>
#include <linux/topology.h>
#include <linux/notifier.h>
#include <linux/property.h>
#include <linux/list.h>

#include <asm/byteorder.h>
#include <asm/errno.h>

typedef u32 phandle;
typedef u32 ihandle;

struct property {
	char	*name;
	int	length;
	void	*value;
	struct property *next;
#if defined(CONFIG_OF_DYNAMIC) || defined(CONFIG_SPARC)
	unsigned long _flags;
#endif
#if defined(CONFIG_OF_PROMTREE)
	unsigned int unique_id;
#endif
#if defined(CONFIG_OF_KOBJ)
	struct bin_attribute attr;
#endif
};

#if defined(CONFIG_SPARC)
struct of_irq_controller;
#endif

struct device_node {
	const char *name;
	const char *type;
	phandle phandle;
	const char *full_name;
	struct fwnode_handle fwnode;

	struct	property *properties;
	struct	property *deadprops;	/* removed properties */
	struct	device_node *parent;
	struct	device_node *child;
	struct	device_node *sibling;
#if defined(CONFIG_OF_KOBJ)
	struct	kobject kobj;
#endif
	unsigned long _flags;
	void	*data;
#if defined(CONFIG_SPARC)
	const char *path_component_name;
	unsigned int unique_id;
	struct of_irq_controller *irq_trans;
#endif
};

#define MAX_PHANDLE_ARGS 16
struct of_phandle_args {
	struct device_node *np;
	int args_count;
	uint32_t args[MAX_PHANDLE_ARGS];
};

struct of_phandle_iterator {
	/* Common iterator information */
	const char *cells_name;
	int cell_count;
	const struct device_node *parent;

	/* List size information */
	const __be32 *list_end;
	const __be32 *phandle_end;

	/* Current position state */
	const __be32 *cur;
	uint32_t cur_count;
	phandle phandle;
	struct device_node *node;
};

struct of_reconfig_data {
	struct device_node	*dn;
	struct property		*prop;
	struct property		*old_prop;
};

/* initialize a node */
extern struct kobj_type of_node_ktype;
extern const struct fwnode_operations of_fwnode_ops;
static inline void of_node_init(struct device_node *node)
{
#if defined(CONFIG_OF_KOBJ)
	kobject_init(&node->kobj, &of_node_ktype);
<<<<<<< HEAD
=======
#endif
>>>>>>> 9abd04af
	node->fwnode.ops = &of_fwnode_ops;
}

#if defined(CONFIG_OF_KOBJ)
#define of_node_kobj(n) (&(n)->kobj)
#else
#define of_node_kobj(n) NULL
#endif

#ifdef CONFIG_OF_DYNAMIC
extern struct device_node *of_node_get(struct device_node *node);
extern void of_node_put(struct device_node *node);
#else /* CONFIG_OF_DYNAMIC */
/* Dummy ref counting routines - to be implemented later */
static inline struct device_node *of_node_get(struct device_node *node)
{
	return node;
}
static inline void of_node_put(struct device_node *node) { }
#endif /* !CONFIG_OF_DYNAMIC */

/* Pointer for first entry in chain of all nodes. */
extern struct device_node *of_root;
extern struct device_node *of_chosen;
extern struct device_node *of_aliases;
extern struct device_node *of_stdout;
extern raw_spinlock_t devtree_lock;

/* flag descriptions (need to be visible even when !CONFIG_OF) */
#define OF_DYNAMIC	1 /* node and properties were allocated via kmalloc */
#define OF_DETACHED	2 /* node has been detached from the device tree */
#define OF_POPULATED	3 /* device already created for the node */
#define OF_POPULATED_BUS	4 /* of_platform_populate recursed to children of this node */

#define OF_BAD_ADDR	((u64)-1)

#ifdef CONFIG_OF
void of_core_init(void);

static inline bool is_of_node(const struct fwnode_handle *fwnode)
{
	return !IS_ERR_OR_NULL(fwnode) && fwnode->ops == &of_fwnode_ops;
}

#define to_of_node(__fwnode)						\
	({								\
		typeof(__fwnode) __to_of_node_fwnode = (__fwnode);	\
									\
		is_of_node(__to_of_node_fwnode) ?			\
			container_of(__to_of_node_fwnode,		\
				     struct device_node, fwnode) :	\
			NULL;						\
	})

#define of_fwnode_handle(node)						\
	({								\
		typeof(node) __of_fwnode_handle_node = (node);		\
									\
		__of_fwnode_handle_node ?				\
			&__of_fwnode_handle_node->fwnode : NULL;	\
	})

static inline bool of_have_populated_dt(void)
{
	return of_root != NULL;
}

static inline bool of_node_is_root(const struct device_node *node)
{
	return node && (node->parent == NULL);
}

static inline int of_node_check_flag(struct device_node *n, unsigned long flag)
{
	return test_bit(flag, &n->_flags);
}

static inline int of_node_test_and_set_flag(struct device_node *n,
					    unsigned long flag)
{
	return test_and_set_bit(flag, &n->_flags);
}

static inline void of_node_set_flag(struct device_node *n, unsigned long flag)
{
	set_bit(flag, &n->_flags);
}

static inline void of_node_clear_flag(struct device_node *n, unsigned long flag)
{
	clear_bit(flag, &n->_flags);
}

#if defined(CONFIG_OF_DYNAMIC) || defined(CONFIG_SPARC)
static inline int of_property_check_flag(struct property *p, unsigned long flag)
{
	return test_bit(flag, &p->_flags);
}

static inline void of_property_set_flag(struct property *p, unsigned long flag)
{
	set_bit(flag, &p->_flags);
}

static inline void of_property_clear_flag(struct property *p, unsigned long flag)
{
	clear_bit(flag, &p->_flags);
}
#endif

extern struct device_node *__of_find_all_nodes(struct device_node *prev);
extern struct device_node *of_find_all_nodes(struct device_node *prev);

/*
 * OF address retrieval & translation
 */

/* Helper to read a big number; size is in cells (not bytes) */
static inline u64 of_read_number(const __be32 *cell, int size)
{
	u64 r = 0;
	while (size--)
		r = (r << 32) | be32_to_cpu(*(cell++));
	return r;
}

/* Like of_read_number, but we want an unsigned long result */
static inline unsigned long of_read_ulong(const __be32 *cell, int size)
{
	/* toss away upper bits if unsigned long is smaller than u64 */
	return of_read_number(cell, size);
}

#if defined(CONFIG_SPARC)
#include <asm/prom.h>
#endif

/* Default #address and #size cells.  Allow arch asm/prom.h to override */
#if !defined(OF_ROOT_NODE_ADDR_CELLS_DEFAULT)
#define OF_ROOT_NODE_ADDR_CELLS_DEFAULT 1
#define OF_ROOT_NODE_SIZE_CELLS_DEFAULT 1
#endif

#define OF_IS_DYNAMIC(x) test_bit(OF_DYNAMIC, &x->_flags)
#define OF_MARK_DYNAMIC(x) set_bit(OF_DYNAMIC, &x->_flags)

static inline const char *of_node_full_name(const struct device_node *np)
{
	return np ? np->full_name : "<no-node>";
}

#define for_each_of_allnodes_from(from, dn) \
	for (dn = __of_find_all_nodes(from); dn; dn = __of_find_all_nodes(dn))
#define for_each_of_allnodes(dn) for_each_of_allnodes_from(NULL, dn)
extern struct device_node *of_find_node_by_name(struct device_node *from,
	const char *name);
extern struct device_node *of_find_node_by_type(struct device_node *from,
	const char *type);
extern struct device_node *of_find_compatible_node(struct device_node *from,
	const char *type, const char *compat);
extern struct device_node *of_find_matching_node_and_match(
	struct device_node *from,
	const struct of_device_id *matches,
	const struct of_device_id **match);

extern struct device_node *of_find_node_opts_by_path(const char *path,
	const char **opts);
static inline struct device_node *of_find_node_by_path(const char *path)
{
	return of_find_node_opts_by_path(path, NULL);
}

extern struct device_node *of_find_node_by_phandle(phandle handle);
extern struct device_node *of_get_parent(const struct device_node *node);
extern struct device_node *of_get_next_parent(struct device_node *node);
extern struct device_node *of_get_next_child(const struct device_node *node,
					     struct device_node *prev);
extern struct device_node *of_get_next_available_child(
	const struct device_node *node, struct device_node *prev);

extern struct device_node *of_get_child_by_name(const struct device_node *node,
					const char *name);

/* cache lookup */
extern struct device_node *of_find_next_cache_node(const struct device_node *);
extern int of_find_last_cache_level(unsigned int cpu);
extern struct device_node *of_find_node_with_property(
	struct device_node *from, const char *prop_name);

extern struct property *of_find_property(const struct device_node *np,
					 const char *name,
					 int *lenp);
extern int of_property_count_elems_of_size(const struct device_node *np,
				const char *propname, int elem_size);
extern int of_property_read_u32_index(const struct device_node *np,
				       const char *propname,
				       u32 index, u32 *out_value);
extern int of_property_read_u64_index(const struct device_node *np,
				       const char *propname,
				       u32 index, u64 *out_value);
extern int of_property_read_variable_u8_array(const struct device_node *np,
					const char *propname, u8 *out_values,
					size_t sz_min, size_t sz_max);
extern int of_property_read_variable_u16_array(const struct device_node *np,
					const char *propname, u16 *out_values,
					size_t sz_min, size_t sz_max);
extern int of_property_read_variable_u32_array(const struct device_node *np,
					const char *propname,
					u32 *out_values,
					size_t sz_min,
					size_t sz_max);
extern int of_property_read_u64(const struct device_node *np,
				const char *propname, u64 *out_value);
extern int of_property_read_variable_u64_array(const struct device_node *np,
					const char *propname,
					u64 *out_values,
					size_t sz_min,
					size_t sz_max);

extern int of_property_read_string(const struct device_node *np,
				   const char *propname,
				   const char **out_string);
extern int of_property_match_string(const struct device_node *np,
				    const char *propname,
				    const char *string);
extern int of_property_read_string_helper(const struct device_node *np,
					      const char *propname,
					      const char **out_strs, size_t sz, int index);
extern int of_device_is_compatible(const struct device_node *device,
				   const char *);
extern int of_device_compatible_match(struct device_node *device,
				      const char *const *compat);
extern bool of_device_is_available(const struct device_node *device);
extern bool of_device_is_big_endian(const struct device_node *device);
extern const void *of_get_property(const struct device_node *node,
				const char *name,
				int *lenp);
extern struct device_node *of_get_cpu_node(int cpu, unsigned int *thread);
#define for_each_property_of_node(dn, pp) \
	for (pp = dn->properties; pp != NULL; pp = pp->next)

extern int of_n_addr_cells(struct device_node *np);
extern int of_n_size_cells(struct device_node *np);
extern const struct of_device_id *of_match_node(
	const struct of_device_id *matches, const struct device_node *node);
extern int of_modalias_node(struct device_node *node, char *modalias, int len);
extern void of_print_phandle_args(const char *msg, const struct of_phandle_args *args);
extern struct device_node *of_parse_phandle(const struct device_node *np,
					    const char *phandle_name,
					    int index);
extern int of_parse_phandle_with_args(const struct device_node *np,
	const char *list_name, const char *cells_name, int index,
	struct of_phandle_args *out_args);
extern int of_parse_phandle_with_fixed_args(const struct device_node *np,
	const char *list_name, int cells_count, int index,
	struct of_phandle_args *out_args);
extern int of_count_phandle_with_args(const struct device_node *np,
	const char *list_name, const char *cells_name);

/* phandle iterator functions */
extern int of_phandle_iterator_init(struct of_phandle_iterator *it,
				    const struct device_node *np,
				    const char *list_name,
				    const char *cells_name,
				    int cell_count);

extern int of_phandle_iterator_next(struct of_phandle_iterator *it);
extern int of_phandle_iterator_args(struct of_phandle_iterator *it,
				    uint32_t *args,
				    int size);

extern void of_alias_scan(void * (*dt_alloc)(u64 size, u64 align));
extern int of_alias_get_id(struct device_node *np, const char *stem);
extern int of_alias_get_highest_id(const char *stem);

extern int of_machine_is_compatible(const char *compat);

extern int of_add_property(struct device_node *np, struct property *prop);
extern int of_remove_property(struct device_node *np, struct property *prop);
extern int of_update_property(struct device_node *np, struct property *newprop);

/* For updating the device tree at runtime */
#define OF_RECONFIG_ATTACH_NODE		0x0001
#define OF_RECONFIG_DETACH_NODE		0x0002
#define OF_RECONFIG_ADD_PROPERTY	0x0003
#define OF_RECONFIG_REMOVE_PROPERTY	0x0004
#define OF_RECONFIG_UPDATE_PROPERTY	0x0005

extern int of_attach_node(struct device_node *);
extern int of_detach_node(struct device_node *);

#define of_match_ptr(_ptr)	(_ptr)

/**
 * of_property_read_u8_array - Find and read an array of u8 from a property.
 *
 * @np:		device node from which the property value is to be read.
 * @propname:	name of the property to be searched.
 * @out_values:	pointer to return value, modified only if return value is 0.
 * @sz:		number of array elements to read
 *
 * Search for a property in a device node and read 8-bit value(s) from
 * it. Returns 0 on success, -EINVAL if the property does not exist,
 * -ENODATA if property does not have a value, and -EOVERFLOW if the
 * property data isn't large enough.
 *
 * dts entry of array should be like:
 *	property = /bits/ 8 <0x50 0x60 0x70>;
 *
 * The out_values is modified only if a valid u8 value can be decoded.
 */
static inline int of_property_read_u8_array(const struct device_node *np,
					    const char *propname,
					    u8 *out_values, size_t sz)
{
	int ret = of_property_read_variable_u8_array(np, propname, out_values,
						     sz, 0);
	if (ret >= 0)
		return 0;
	else
		return ret;
}

/**
 * of_property_read_u16_array - Find and read an array of u16 from a property.
 *
 * @np:		device node from which the property value is to be read.
 * @propname:	name of the property to be searched.
 * @out_values:	pointer to return value, modified only if return value is 0.
 * @sz:		number of array elements to read
 *
 * Search for a property in a device node and read 16-bit value(s) from
 * it. Returns 0 on success, -EINVAL if the property does not exist,
 * -ENODATA if property does not have a value, and -EOVERFLOW if the
 * property data isn't large enough.
 *
 * dts entry of array should be like:
 *	property = /bits/ 16 <0x5000 0x6000 0x7000>;
 *
 * The out_values is modified only if a valid u16 value can be decoded.
 */
static inline int of_property_read_u16_array(const struct device_node *np,
					     const char *propname,
					     u16 *out_values, size_t sz)
{
	int ret = of_property_read_variable_u16_array(np, propname, out_values,
						      sz, 0);
	if (ret >= 0)
		return 0;
	else
		return ret;
}

/**
 * of_property_read_u32_array - Find and read an array of 32 bit integers
 * from a property.
 *
 * @np:		device node from which the property value is to be read.
 * @propname:	name of the property to be searched.
 * @out_values:	pointer to return value, modified only if return value is 0.
 * @sz:		number of array elements to read
 *
 * Search for a property in a device node and read 32-bit value(s) from
 * it. Returns 0 on success, -EINVAL if the property does not exist,
 * -ENODATA if property does not have a value, and -EOVERFLOW if the
 * property data isn't large enough.
 *
 * The out_values is modified only if a valid u32 value can be decoded.
 */
static inline int of_property_read_u32_array(const struct device_node *np,
					     const char *propname,
					     u32 *out_values, size_t sz)
{
	int ret = of_property_read_variable_u32_array(np, propname, out_values,
						      sz, 0);
	if (ret >= 0)
		return 0;
	else
		return ret;
}

/**
 * of_property_read_u64_array - Find and read an array of 64 bit integers
 * from a property.
 *
 * @np:		device node from which the property value is to be read.
 * @propname:	name of the property to be searched.
 * @out_values:	pointer to return value, modified only if return value is 0.
 * @sz:		number of array elements to read
 *
 * Search for a property in a device node and read 64-bit value(s) from
 * it. Returns 0 on success, -EINVAL if the property does not exist,
 * -ENODATA if property does not have a value, and -EOVERFLOW if the
 * property data isn't large enough.
 *
 * The out_values is modified only if a valid u64 value can be decoded.
 */
static inline int of_property_read_u64_array(const struct device_node *np,
					     const char *propname,
					     u64 *out_values, size_t sz)
{
	int ret = of_property_read_variable_u64_array(np, propname, out_values,
						      sz, 0);
	if (ret >= 0)
		return 0;
	else
		return ret;
}

/*
 * struct property *prop;
 * const __be32 *p;
 * u32 u;
 *
 * of_property_for_each_u32(np, "propname", prop, p, u)
 *         printk("U32 value: %x\n", u);
 */
const __be32 *of_prop_next_u32(struct property *prop, const __be32 *cur,
			       u32 *pu);
/*
 * struct property *prop;
 * const char *s;
 *
 * of_property_for_each_string(np, "propname", prop, s)
 *         printk("String value: %s\n", s);
 */
const char *of_prop_next_string(struct property *prop, const char *cur);

bool of_console_check(struct device_node *dn, char *name, int index);

#else /* CONFIG_OF */

static inline void of_core_init(void)
{
}

static inline bool is_of_node(const struct fwnode_handle *fwnode)
{
	return false;
}

static inline struct device_node *to_of_node(const struct fwnode_handle *fwnode)
{
	return NULL;
}

static inline const char* of_node_full_name(const struct device_node *np)
{
	return "<no-node>";
}

static inline struct device_node *of_find_node_by_name(struct device_node *from,
	const char *name)
{
	return NULL;
}

static inline struct device_node *of_find_node_by_type(struct device_node *from,
	const char *type)
{
	return NULL;
}

static inline struct device_node *of_find_matching_node_and_match(
	struct device_node *from,
	const struct of_device_id *matches,
	const struct of_device_id **match)
{
	return NULL;
}

static inline struct device_node *of_find_node_by_path(const char *path)
{
	return NULL;
}

static inline struct device_node *of_find_node_opts_by_path(const char *path,
	const char **opts)
{
	return NULL;
}

static inline struct device_node *of_find_node_by_phandle(phandle handle)
{
	return NULL;
}

static inline struct device_node *of_get_parent(const struct device_node *node)
{
	return NULL;
}

static inline struct device_node *of_get_next_child(
	const struct device_node *node, struct device_node *prev)
{
	return NULL;
}

static inline struct device_node *of_get_next_available_child(
	const struct device_node *node, struct device_node *prev)
{
	return NULL;
}

static inline struct device_node *of_find_node_with_property(
	struct device_node *from, const char *prop_name)
{
	return NULL;
}

#define of_fwnode_handle(node) NULL

static inline bool of_have_populated_dt(void)
{
	return false;
}

static inline struct device_node *of_get_child_by_name(
					const struct device_node *node,
					const char *name)
{
	return NULL;
}

static inline int of_device_is_compatible(const struct device_node *device,
					  const char *name)
{
	return 0;
}

static inline  int of_device_compatible_match(struct device_node *device,
					      const char *const *compat)
{
	return 0;
}

static inline bool of_device_is_available(const struct device_node *device)
{
	return false;
}

static inline bool of_device_is_big_endian(const struct device_node *device)
{
	return false;
}

static inline struct property *of_find_property(const struct device_node *np,
						const char *name,
						int *lenp)
{
	return NULL;
}

static inline struct device_node *of_find_compatible_node(
						struct device_node *from,
						const char *type,
						const char *compat)
{
	return NULL;
}

static inline int of_property_count_elems_of_size(const struct device_node *np,
			const char *propname, int elem_size)
{
	return -ENOSYS;
}

static inline int of_property_read_u32_index(const struct device_node *np,
			const char *propname, u32 index, u32 *out_value)
{
	return -ENOSYS;
}

static inline int of_property_read_u8_array(const struct device_node *np,
			const char *propname, u8 *out_values, size_t sz)
{
	return -ENOSYS;
}

static inline int of_property_read_u16_array(const struct device_node *np,
			const char *propname, u16 *out_values, size_t sz)
{
	return -ENOSYS;
}

static inline int of_property_read_u32_array(const struct device_node *np,
					     const char *propname,
					     u32 *out_values, size_t sz)
{
	return -ENOSYS;
}

static inline int of_property_read_u64_array(const struct device_node *np,
					     const char *propname,
					     u64 *out_values, size_t sz)
{
	return -ENOSYS;
}

static inline int of_property_read_string(const struct device_node *np,
					  const char *propname,
					  const char **out_string)
{
	return -ENOSYS;
}

static inline int of_property_read_string_helper(const struct device_node *np,
						 const char *propname,
						 const char **out_strs, size_t sz, int index)
{
	return -ENOSYS;
}

static inline const void *of_get_property(const struct device_node *node,
				const char *name,
				int *lenp)
{
	return NULL;
}

static inline struct device_node *of_get_cpu_node(int cpu,
					unsigned int *thread)
{
	return NULL;
}

static inline int of_n_addr_cells(struct device_node *np)
{
	return 0;

}
static inline int of_n_size_cells(struct device_node *np)
{
	return 0;
}

static inline int of_property_read_u64(const struct device_node *np,
				       const char *propname, u64 *out_value)
{
	return -ENOSYS;
}

static inline int of_property_match_string(const struct device_node *np,
					   const char *propname,
					   const char *string)
{
	return -ENOSYS;
}

static inline struct device_node *of_parse_phandle(const struct device_node *np,
						   const char *phandle_name,
						   int index)
{
	return NULL;
}

static inline int of_parse_phandle_with_args(const struct device_node *np,
					     const char *list_name,
					     const char *cells_name,
					     int index,
					     struct of_phandle_args *out_args)
{
	return -ENOSYS;
}

static inline int of_parse_phandle_with_fixed_args(const struct device_node *np,
	const char *list_name, int cells_count, int index,
	struct of_phandle_args *out_args)
{
	return -ENOSYS;
}

static inline int of_count_phandle_with_args(struct device_node *np,
					     const char *list_name,
					     const char *cells_name)
{
	return -ENOSYS;
}

static inline int of_phandle_iterator_init(struct of_phandle_iterator *it,
					   const struct device_node *np,
					   const char *list_name,
					   const char *cells_name,
					   int cell_count)
{
	return -ENOSYS;
}

static inline int of_phandle_iterator_next(struct of_phandle_iterator *it)
{
	return -ENOSYS;
}

static inline int of_phandle_iterator_args(struct of_phandle_iterator *it,
					   uint32_t *args,
					   int size)
{
	return 0;
}

static inline int of_alias_get_id(struct device_node *np, const char *stem)
{
	return -ENOSYS;
}

static inline int of_alias_get_highest_id(const char *stem)
{
	return -ENOSYS;
}

static inline int of_machine_is_compatible(const char *compat)
{
	return 0;
}

static inline bool of_console_check(const struct device_node *dn, const char *name, int index)
{
	return false;
}

static inline const __be32 *of_prop_next_u32(struct property *prop,
		const __be32 *cur, u32 *pu)
{
	return NULL;
}

static inline const char *of_prop_next_string(struct property *prop,
		const char *cur)
{
	return NULL;
}

static inline int of_node_check_flag(struct device_node *n, unsigned long flag)
{
	return 0;
}

static inline int of_node_test_and_set_flag(struct device_node *n,
					    unsigned long flag)
{
	return 0;
}

static inline void of_node_set_flag(struct device_node *n, unsigned long flag)
{
}

static inline void of_node_clear_flag(struct device_node *n, unsigned long flag)
{
}

static inline int of_property_check_flag(struct property *p, unsigned long flag)
{
	return 0;
}

static inline void of_property_set_flag(struct property *p, unsigned long flag)
{
}

static inline void of_property_clear_flag(struct property *p, unsigned long flag)
{
}

#define of_match_ptr(_ptr)	NULL
#define of_match_node(_matches, _node)	NULL
#endif /* CONFIG_OF */

/* Default string compare functions, Allow arch asm/prom.h to override */
#if !defined(of_compat_cmp)
#define of_compat_cmp(s1, s2, l)	strcasecmp((s1), (s2))
#define of_prop_cmp(s1, s2)		strcmp((s1), (s2))
#define of_node_cmp(s1, s2)		strcasecmp((s1), (s2))
#endif

#if defined(CONFIG_OF) && defined(CONFIG_NUMA)
extern int of_node_to_nid(struct device_node *np);
#else
static inline int of_node_to_nid(struct device_node *device)
{
	return NUMA_NO_NODE;
}
#endif

#ifdef CONFIG_OF_NUMA
extern int of_numa_init(void);
#else
static inline int of_numa_init(void)
{
	return -ENOSYS;
}
#endif

static inline struct device_node *of_find_matching_node(
	struct device_node *from,
	const struct of_device_id *matches)
{
	return of_find_matching_node_and_match(from, matches, NULL);
}

/**
 * of_property_count_u8_elems - Count the number of u8 elements in a property
 *
 * @np:		device node from which the property value is to be read.
 * @propname:	name of the property to be searched.
 *
 * Search for a property in a device node and count the number of u8 elements
 * in it. Returns number of elements on sucess, -EINVAL if the property does
 * not exist or its length does not match a multiple of u8 and -ENODATA if the
 * property does not have a value.
 */
static inline int of_property_count_u8_elems(const struct device_node *np,
				const char *propname)
{
	return of_property_count_elems_of_size(np, propname, sizeof(u8));
}

/**
 * of_property_count_u16_elems - Count the number of u16 elements in a property
 *
 * @np:		device node from which the property value is to be read.
 * @propname:	name of the property to be searched.
 *
 * Search for a property in a device node and count the number of u16 elements
 * in it. Returns number of elements on sucess, -EINVAL if the property does
 * not exist or its length does not match a multiple of u16 and -ENODATA if the
 * property does not have a value.
 */
static inline int of_property_count_u16_elems(const struct device_node *np,
				const char *propname)
{
	return of_property_count_elems_of_size(np, propname, sizeof(u16));
}

/**
 * of_property_count_u32_elems - Count the number of u32 elements in a property
 *
 * @np:		device node from which the property value is to be read.
 * @propname:	name of the property to be searched.
 *
 * Search for a property in a device node and count the number of u32 elements
 * in it. Returns number of elements on sucess, -EINVAL if the property does
 * not exist or its length does not match a multiple of u32 and -ENODATA if the
 * property does not have a value.
 */
static inline int of_property_count_u32_elems(const struct device_node *np,
				const char *propname)
{
	return of_property_count_elems_of_size(np, propname, sizeof(u32));
}

/**
 * of_property_count_u64_elems - Count the number of u64 elements in a property
 *
 * @np:		device node from which the property value is to be read.
 * @propname:	name of the property to be searched.
 *
 * Search for a property in a device node and count the number of u64 elements
 * in it. Returns number of elements on sucess, -EINVAL if the property does
 * not exist or its length does not match a multiple of u64 and -ENODATA if the
 * property does not have a value.
 */
static inline int of_property_count_u64_elems(const struct device_node *np,
				const char *propname)
{
	return of_property_count_elems_of_size(np, propname, sizeof(u64));
}

/**
 * of_property_read_string_array() - Read an array of strings from a multiple
 * strings property.
 * @np:		device node from which the property value is to be read.
 * @propname:	name of the property to be searched.
 * @out_strs:	output array of string pointers.
 * @sz:		number of array elements to read.
 *
 * Search for a property in a device tree node and retrieve a list of
 * terminated string values (pointer to data, not a copy) in that property.
 *
 * If @out_strs is NULL, the number of strings in the property is returned.
 */
static inline int of_property_read_string_array(const struct device_node *np,
						const char *propname, const char **out_strs,
						size_t sz)
{
	return of_property_read_string_helper(np, propname, out_strs, sz, 0);
}

/**
 * of_property_count_strings() - Find and return the number of strings from a
 * multiple strings property.
 * @np:		device node from which the property value is to be read.
 * @propname:	name of the property to be searched.
 *
 * Search for a property in a device tree node and retrieve the number of null
 * terminated string contain in it. Returns the number of strings on
 * success, -EINVAL if the property does not exist, -ENODATA if property
 * does not have a value, and -EILSEQ if the string is not null-terminated
 * within the length of the property data.
 */
static inline int of_property_count_strings(const struct device_node *np,
					    const char *propname)
{
	return of_property_read_string_helper(np, propname, NULL, 0, 0);
}

/**
 * of_property_read_string_index() - Find and read a string from a multiple
 * strings property.
 * @np:		device node from which the property value is to be read.
 * @propname:	name of the property to be searched.
 * @index:	index of the string in the list of strings
 * @out_string:	pointer to null terminated return string, modified only if
 *		return value is 0.
 *
 * Search for a property in a device tree node and retrieve a null
 * terminated string value (pointer to data, not a copy) in the list of strings
 * contained in that property.
 * Returns 0 on success, -EINVAL if the property does not exist, -ENODATA if
 * property does not have a value, and -EILSEQ if the string is not
 * null-terminated within the length of the property data.
 *
 * The out_string pointer is modified only if a valid string can be decoded.
 */
static inline int of_property_read_string_index(const struct device_node *np,
						const char *propname,
						int index, const char **output)
{
	int rc = of_property_read_string_helper(np, propname, output, 1, index);
	return rc < 0 ? rc : 0;
}

/**
 * of_property_read_bool - Findfrom a property
 * @np:		device node from which the property value is to be read.
 * @propname:	name of the property to be searched.
 *
 * Search for a property in a device node.
 * Returns true if the property exists false otherwise.
 */
static inline bool of_property_read_bool(const struct device_node *np,
					 const char *propname)
{
	struct property *prop = of_find_property(np, propname, NULL);

	return prop ? true : false;
}

static inline int of_property_read_u8(const struct device_node *np,
				       const char *propname,
				       u8 *out_value)
{
	return of_property_read_u8_array(np, propname, out_value, 1);
}

static inline int of_property_read_u16(const struct device_node *np,
				       const char *propname,
				       u16 *out_value)
{
	return of_property_read_u16_array(np, propname, out_value, 1);
}

static inline int of_property_read_u32(const struct device_node *np,
				       const char *propname,
				       u32 *out_value)
{
	return of_property_read_u32_array(np, propname, out_value, 1);
}

static inline int of_property_read_s32(const struct device_node *np,
				       const char *propname,
				       s32 *out_value)
{
	return of_property_read_u32(np, propname, (u32*) out_value);
}

#define of_for_each_phandle(it, err, np, ln, cn, cc)			\
	for (of_phandle_iterator_init((it), (np), (ln), (cn), (cc)),	\
	     err = of_phandle_iterator_next(it);			\
	     err == 0;							\
	     err = of_phandle_iterator_next(it))

#define of_property_for_each_u32(np, propname, prop, p, u)	\
	for (prop = of_find_property(np, propname, NULL),	\
		p = of_prop_next_u32(prop, NULL, &u);		\
		p;						\
		p = of_prop_next_u32(prop, p, &u))

#define of_property_for_each_string(np, propname, prop, s)	\
	for (prop = of_find_property(np, propname, NULL),	\
		s = of_prop_next_string(prop, NULL);		\
		s;						\
		s = of_prop_next_string(prop, s))

#define for_each_node_by_name(dn, name) \
	for (dn = of_find_node_by_name(NULL, name); dn; \
	     dn = of_find_node_by_name(dn, name))
#define for_each_node_by_type(dn, type) \
	for (dn = of_find_node_by_type(NULL, type); dn; \
	     dn = of_find_node_by_type(dn, type))
#define for_each_compatible_node(dn, type, compatible) \
	for (dn = of_find_compatible_node(NULL, type, compatible); dn; \
	     dn = of_find_compatible_node(dn, type, compatible))
#define for_each_matching_node(dn, matches) \
	for (dn = of_find_matching_node(NULL, matches); dn; \
	     dn = of_find_matching_node(dn, matches))
#define for_each_matching_node_and_match(dn, matches, match) \
	for (dn = of_find_matching_node_and_match(NULL, matches, match); \
	     dn; dn = of_find_matching_node_and_match(dn, matches, match))

#define for_each_child_of_node(parent, child) \
	for (child = of_get_next_child(parent, NULL); child != NULL; \
	     child = of_get_next_child(parent, child))
#define for_each_available_child_of_node(parent, child) \
	for (child = of_get_next_available_child(parent, NULL); child != NULL; \
	     child = of_get_next_available_child(parent, child))

#define for_each_node_with_property(dn, prop_name) \
	for (dn = of_find_node_with_property(NULL, prop_name); dn; \
	     dn = of_find_node_with_property(dn, prop_name))

static inline int of_get_child_count(const struct device_node *np)
{
	struct device_node *child;
	int num = 0;

	for_each_child_of_node(np, child)
		num++;

	return num;
}

static inline int of_get_available_child_count(const struct device_node *np)
{
	struct device_node *child;
	int num = 0;

	for_each_available_child_of_node(np, child)
		num++;

	return num;
}

#if defined(CONFIG_OF) && !defined(MODULE)
#define _OF_DECLARE(table, name, compat, fn, fn_type)			\
	static const struct of_device_id __of_table_##name		\
		__used __section(__##table##_of_table)			\
		 = { .compatible = compat,				\
		     .data = (fn == (fn_type)NULL) ? fn : fn  }
#else
#define _OF_DECLARE(table, name, compat, fn, fn_type)			\
	static const struct of_device_id __of_table_##name		\
		__attribute__((unused))					\
		 = { .compatible = compat,				\
		     .data = (fn == (fn_type)NULL) ? fn : fn }
#endif

typedef int (*of_init_fn_2)(struct device_node *, struct device_node *);
typedef int (*of_init_fn_1_ret)(struct device_node *);
typedef void (*of_init_fn_1)(struct device_node *);

#define OF_DECLARE_1(table, name, compat, fn) \
		_OF_DECLARE(table, name, compat, fn, of_init_fn_1)
#define OF_DECLARE_1_RET(table, name, compat, fn) \
		_OF_DECLARE(table, name, compat, fn, of_init_fn_1_ret)
#define OF_DECLARE_2(table, name, compat, fn) \
		_OF_DECLARE(table, name, compat, fn, of_init_fn_2)

/**
 * struct of_changeset_entry	- Holds a changeset entry
 *
 * @node:	list_head for the log list
 * @action:	notifier action
 * @np:		pointer to the device node affected
 * @prop:	pointer to the property affected
 * @old_prop:	hold a pointer to the original property
 *
 * Every modification of the device tree during a changeset
 * is held in a list of of_changeset_entry structures.
 * That way we can recover from a partial application, or we can
 * revert the changeset
 */
struct of_changeset_entry {
	struct list_head node;
	unsigned long action;
	struct device_node *np;
	struct property *prop;
	struct property *old_prop;
};

/**
 * struct of_changeset - changeset tracker structure
 *
 * @entries:	list_head for the changeset entries
 *
 * changesets are a convenient way to apply bulk changes to the
 * live tree. In case of an error, changes are rolled-back.
 * changesets live on after initial application, and if not
 * destroyed after use, they can be reverted in one single call.
 */
struct of_changeset {
	struct list_head entries;
};

enum of_reconfig_change {
	OF_RECONFIG_NO_CHANGE = 0,
	OF_RECONFIG_CHANGE_ADD,
	OF_RECONFIG_CHANGE_REMOVE,
};

#ifdef CONFIG_OF_DYNAMIC
extern int of_reconfig_notifier_register(struct notifier_block *);
extern int of_reconfig_notifier_unregister(struct notifier_block *);
extern int of_reconfig_notify(unsigned long, struct of_reconfig_data *rd);
extern int of_reconfig_get_state_change(unsigned long action,
					struct of_reconfig_data *arg);

extern void of_changeset_init(struct of_changeset *ocs);
extern void of_changeset_destroy(struct of_changeset *ocs);
extern int of_changeset_apply(struct of_changeset *ocs);
extern int of_changeset_revert(struct of_changeset *ocs);
extern int of_changeset_action(struct of_changeset *ocs,
		unsigned long action, struct device_node *np,
		struct property *prop);

static inline int of_changeset_attach_node(struct of_changeset *ocs,
		struct device_node *np)
{
	return of_changeset_action(ocs, OF_RECONFIG_ATTACH_NODE, np, NULL);
}

static inline int of_changeset_detach_node(struct of_changeset *ocs,
		struct device_node *np)
{
	return of_changeset_action(ocs, OF_RECONFIG_DETACH_NODE, np, NULL);
}

static inline int of_changeset_add_property(struct of_changeset *ocs,
		struct device_node *np, struct property *prop)
{
	return of_changeset_action(ocs, OF_RECONFIG_ADD_PROPERTY, np, prop);
}

static inline int of_changeset_remove_property(struct of_changeset *ocs,
		struct device_node *np, struct property *prop)
{
	return of_changeset_action(ocs, OF_RECONFIG_REMOVE_PROPERTY, np, prop);
}

static inline int of_changeset_update_property(struct of_changeset *ocs,
		struct device_node *np, struct property *prop)
{
	return of_changeset_action(ocs, OF_RECONFIG_UPDATE_PROPERTY, np, prop);
}
#else /* CONFIG_OF_DYNAMIC */
static inline int of_reconfig_notifier_register(struct notifier_block *nb)
{
	return -EINVAL;
}
static inline int of_reconfig_notifier_unregister(struct notifier_block *nb)
{
	return -EINVAL;
}
static inline int of_reconfig_notify(unsigned long action,
				     struct of_reconfig_data *arg)
{
	return -EINVAL;
}
static inline int of_reconfig_get_state_change(unsigned long action,
						struct of_reconfig_data *arg)
{
	return -EINVAL;
}
#endif /* CONFIG_OF_DYNAMIC */

/**
 * of_device_is_system_power_controller - Tells if system-power-controller is found for device_node
 * @np: Pointer to the given device_node
 *
 * return true if present false otherwise
 */
static inline bool of_device_is_system_power_controller(const struct device_node *np)
{
	return of_property_read_bool(np, "system-power-controller");
}

/**
 * Overlay support
 */

enum of_overlay_notify_action {
	OF_OVERLAY_PRE_APPLY = 0,
	OF_OVERLAY_POST_APPLY,
	OF_OVERLAY_PRE_REMOVE,
	OF_OVERLAY_POST_REMOVE,
};

struct of_overlay_notify_data {
	struct device_node *overlay;
	struct device_node *target;
};

#ifdef CONFIG_OF_OVERLAY

/* ID based overlays; the API for external users */
int of_overlay_apply(struct device_node *tree, int *ovcs_id);
int of_overlay_remove(int *ovcs_id);
int of_overlay_remove_all(void);

int of_overlay_notifier_register(struct notifier_block *nb);
int of_overlay_notifier_unregister(struct notifier_block *nb);

#else

static inline int of_overlay_apply(struct device_node *tree, int *ovcs_id)
{
	return -ENOTSUPP;
}

static inline int of_overlay_remove(int *ovcs_id)
{
	return -ENOTSUPP;
}

static inline int of_overlay_remove_all(void)
{
	return -ENOTSUPP;
}

static inline int of_overlay_notifier_register(struct notifier_block *nb)
{
	return 0;
}

static inline int of_overlay_notifier_unregister(struct notifier_block *nb)
{
	return 0;
}

#endif

#endif /* _LINUX_OF_H */<|MERGE_RESOLUTION|>--- conflicted
+++ resolved
@@ -113,10 +113,7 @@
 {
 #if defined(CONFIG_OF_KOBJ)
 	kobject_init(&node->kobj, &of_node_ktype);
-<<<<<<< HEAD
-=======
-#endif
->>>>>>> 9abd04af
+#endif
 	node->fwnode.ops = &of_fwnode_ops;
 }
 
