--- conflicted
+++ resolved
@@ -1690,19 +1690,6 @@
 	if (!irqname)
 		return -ENOMEM;
 
-<<<<<<< HEAD
-	ret = devm_request_threaded_irq(dmac->dev, rchan->irq,
-					rcar_dmac_isr_channel,
-					rcar_dmac_isr_channel_thread, 0,
-					irqname, rchan);
-	if (ret) {
-		dev_err(dmac->dev, "failed to request IRQ %u (%d)\n",
-			rchan->irq, ret);
-		return ret;
-	}
-
-=======
->>>>>>> bb176f67
 	/*
 	 * Initialize the DMA engine channel and add it to the DMA engine
 	 * channels list.
@@ -1876,32 +1863,6 @@
 	 *
 	 * Default transfer size of 32 bytes requires 32-byte alignment.
 	 */
-<<<<<<< HEAD
-	engine = &dmac->engine;
-	dma_cap_set(DMA_MEMCPY, engine->cap_mask);
-	dma_cap_set(DMA_SLAVE, engine->cap_mask);
-
-	engine->dev = &pdev->dev;
-	engine->copy_align = ilog2(RCAR_DMAC_MEMCPY_XFER_SIZE);
-
-	engine->src_addr_widths = widths;
-	engine->dst_addr_widths = widths;
-	engine->directions = BIT(DMA_MEM_TO_DEV) | BIT(DMA_DEV_TO_MEM);
-	engine->residue_granularity = DMA_RESIDUE_GRANULARITY_BURST;
-
-	engine->device_alloc_chan_resources = rcar_dmac_alloc_chan_resources;
-	engine->device_free_chan_resources = rcar_dmac_free_chan_resources;
-	engine->device_prep_dma_memcpy = rcar_dmac_prep_dma_memcpy;
-	engine->device_prep_slave_sg = rcar_dmac_prep_slave_sg;
-	engine->device_prep_dma_cyclic = rcar_dmac_prep_dma_cyclic;
-	engine->device_config = rcar_dmac_device_config;
-	engine->device_terminate_all = rcar_dmac_chan_terminate_all;
-	engine->device_tx_status = rcar_dmac_tx_status;
-	engine->device_issue_pending = rcar_dmac_issue_pending;
-	engine->device_synchronize = rcar_dmac_device_synchronize;
-
-=======
->>>>>>> bb176f67
 	ret = dma_async_device_register(engine);
 	if (ret < 0)
 		goto error;
