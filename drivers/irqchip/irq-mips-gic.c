/*
 * This file is subject to the terms and conditions of the GNU General Public
 * License.  See the file "COPYING" in the main directory of this archive
 * for more details.
 *
 * Copyright (C) 2008 Ralf Baechle (ralf@linux-mips.org)
 * Copyright (C) 2012 MIPS Technologies, Inc.  All rights reserved.
 */

#define pr_fmt(fmt) "irq-mips-gic: " fmt

#include <linux/bitmap.h>
#include <linux/clocksource.h>
#include <linux/cpuhotplug.h>
#include <linux/init.h>
#include <linux/interrupt.h>
#include <linux/irq.h>
#include <linux/irqchip.h>
#include <linux/of_address.h>
#include <linux/percpu.h>
#include <linux/sched.h>
#include <linux/smp.h>

#include <asm/mips-cps.h>
#include <asm/setup.h>
#include <asm/traps.h>

#include <dt-bindings/interrupt-controller/mips-gic.h>

#define GIC_MAX_INTRS		256
#define GIC_MAX_LONGS		BITS_TO_LONGS(GIC_MAX_INTRS)

/* Add 2 to convert GIC CPU pin to core interrupt */
#define GIC_CPU_PIN_OFFSET	2

/* Mapped interrupt to pin X, then GIC will generate the vector (X+1). */
#define GIC_PIN_TO_VEC_OFFSET	1
<<<<<<< HEAD

/* Convert between local/shared IRQ number and GIC HW IRQ number. */
#define GIC_LOCAL_HWIRQ_BASE	0
#define GIC_LOCAL_TO_HWIRQ(x)	(GIC_LOCAL_HWIRQ_BASE + (x))
#define GIC_HWIRQ_TO_LOCAL(x)	((x) - GIC_LOCAL_HWIRQ_BASE)
#define GIC_SHARED_HWIRQ_BASE	GIC_NUM_LOCAL_INTRS
#define GIC_SHARED_TO_HWIRQ(x)	(GIC_SHARED_HWIRQ_BASE + (x))
#define GIC_HWIRQ_TO_SHARED(x)	((x) - GIC_SHARED_HWIRQ_BASE)

void __iomem *mips_gic_base;

=======

/* Convert between local/shared IRQ number and GIC HW IRQ number. */
#define GIC_LOCAL_HWIRQ_BASE	0
#define GIC_LOCAL_TO_HWIRQ(x)	(GIC_LOCAL_HWIRQ_BASE + (x))
#define GIC_HWIRQ_TO_LOCAL(x)	((x) - GIC_LOCAL_HWIRQ_BASE)
#define GIC_SHARED_HWIRQ_BASE	GIC_NUM_LOCAL_INTRS
#define GIC_SHARED_TO_HWIRQ(x)	(GIC_SHARED_HWIRQ_BASE + (x))
#define GIC_HWIRQ_TO_SHARED(x)	((x) - GIC_SHARED_HWIRQ_BASE)

void __iomem *mips_gic_base;

>>>>>>> 9abd04af
DEFINE_PER_CPU_READ_MOSTLY(unsigned long[GIC_MAX_LONGS], pcpu_masks);

static DEFINE_SPINLOCK(gic_lock);
static struct irq_domain *gic_irq_domain;
static struct irq_domain *gic_ipi_domain;
static int gic_shared_intrs;
static unsigned int gic_cpu_pin;
static unsigned int timer_cpu_pin;
static struct irq_chip gic_level_irq_controller, gic_edge_irq_controller;
<<<<<<< HEAD
DECLARE_BITMAP(ipi_resrv, GIC_MAX_INTRS);
DECLARE_BITMAP(ipi_available, GIC_MAX_INTRS);
=======
static DECLARE_BITMAP(ipi_resrv, GIC_MAX_INTRS);
static DECLARE_BITMAP(ipi_available, GIC_MAX_INTRS);

static struct gic_all_vpes_chip_data {
	u32	map;
	bool	mask;
} gic_all_vpes_chip_data[GIC_NUM_LOCAL_INTRS];
>>>>>>> 9abd04af

static void gic_clear_pcpu_masks(unsigned int intr)
{
	unsigned int i;

	/* Clear the interrupt's bit in all pcpu_masks */
	for_each_possible_cpu(i)
		clear_bit(intr, per_cpu_ptr(pcpu_masks, i));
}

static bool gic_local_irq_is_routable(int intr)
{
	u32 vpe_ctl;

	/* All local interrupts are routable in EIC mode. */
	if (cpu_has_veic)
		return true;

	vpe_ctl = read_gic_vl_ctl();
	switch (intr) {
	case GIC_LOCAL_INT_TIMER:
		return vpe_ctl & GIC_VX_CTL_TIMER_ROUTABLE;
	case GIC_LOCAL_INT_PERFCTR:
		return vpe_ctl & GIC_VX_CTL_PERFCNT_ROUTABLE;
	case GIC_LOCAL_INT_FDC:
		return vpe_ctl & GIC_VX_CTL_FDC_ROUTABLE;
	case GIC_LOCAL_INT_SWINT0:
	case GIC_LOCAL_INT_SWINT1:
		return vpe_ctl & GIC_VX_CTL_SWINT_ROUTABLE;
	default:
		return true;
	}
}

static void gic_bind_eic_interrupt(int irq, int set)
{
	/* Convert irq vector # to hw int # */
	irq -= GIC_PIN_TO_VEC_OFFSET;

	/* Set irq to use shadow set */
	write_gic_vl_eic_shadow_set(irq, set);
}

static void gic_send_ipi(struct irq_data *d, unsigned int cpu)
{
	irq_hw_number_t hwirq = GIC_HWIRQ_TO_SHARED(irqd_to_hwirq(d));

	write_gic_wedge(GIC_WEDGE_RW | hwirq);
}

int gic_get_c0_compare_int(void)
{
	if (!gic_local_irq_is_routable(GIC_LOCAL_INT_TIMER))
		return MIPS_CPU_IRQ_BASE + cp0_compare_irq;
	return irq_create_mapping(gic_irq_domain,
				  GIC_LOCAL_TO_HWIRQ(GIC_LOCAL_INT_TIMER));
}

int gic_get_c0_perfcount_int(void)
{
	if (!gic_local_irq_is_routable(GIC_LOCAL_INT_PERFCTR)) {
		/* Is the performance counter shared with the timer? */
		if (cp0_perfcount_irq < 0)
			return -1;
		return MIPS_CPU_IRQ_BASE + cp0_perfcount_irq;
	}
	return irq_create_mapping(gic_irq_domain,
				  GIC_LOCAL_TO_HWIRQ(GIC_LOCAL_INT_PERFCTR));
}

int gic_get_c0_fdc_int(void)
{
	if (!gic_local_irq_is_routable(GIC_LOCAL_INT_FDC)) {
		/* Is the FDC IRQ even present? */
		if (cp0_fdc_irq < 0)
			return -1;
		return MIPS_CPU_IRQ_BASE + cp0_fdc_irq;
	}

	return irq_create_mapping(gic_irq_domain,
				  GIC_LOCAL_TO_HWIRQ(GIC_LOCAL_INT_FDC));
}

static void gic_handle_shared_int(bool chained)
{
	unsigned int intr, virq;
	unsigned long *pcpu_mask;
	DECLARE_BITMAP(pending, GIC_MAX_INTRS);

	/* Get per-cpu bitmaps */
	pcpu_mask = this_cpu_ptr(pcpu_masks);

	if (mips_cm_is64)
		__ioread64_copy(pending, addr_gic_pend(),
				DIV_ROUND_UP(gic_shared_intrs, 64));
	else
		__ioread32_copy(pending, addr_gic_pend(),
				DIV_ROUND_UP(gic_shared_intrs, 32));

	bitmap_and(pending, pending, pcpu_mask, gic_shared_intrs);

	for_each_set_bit(intr, pending, gic_shared_intrs) {
		virq = irq_linear_revmap(gic_irq_domain,
					 GIC_SHARED_TO_HWIRQ(intr));
		if (chained)
			generic_handle_irq(virq);
		else
			do_IRQ(virq);
	}
}

static void gic_mask_irq(struct irq_data *d)
{
	unsigned int intr = GIC_HWIRQ_TO_SHARED(d->hwirq);

	write_gic_rmask(intr);
	gic_clear_pcpu_masks(intr);
}

static void gic_unmask_irq(struct irq_data *d)
{
	unsigned int intr = GIC_HWIRQ_TO_SHARED(d->hwirq);
	unsigned int cpu;

	write_gic_smask(intr);

	gic_clear_pcpu_masks(intr);
	cpu = cpumask_first(irq_data_get_effective_affinity_mask(d));
	set_bit(intr, per_cpu_ptr(pcpu_masks, cpu));
}

static void gic_ack_irq(struct irq_data *d)
{
	unsigned int irq = GIC_HWIRQ_TO_SHARED(d->hwirq);

	write_gic_wedge(irq);
}

static int gic_set_type(struct irq_data *d, unsigned int type)
{
	unsigned int irq, pol, trig, dual;
	unsigned long flags;

	irq = GIC_HWIRQ_TO_SHARED(d->hwirq);

	spin_lock_irqsave(&gic_lock, flags);
	switch (type & IRQ_TYPE_SENSE_MASK) {
	case IRQ_TYPE_EDGE_FALLING:
<<<<<<< HEAD
		change_gic_pol(irq, GIC_POL_FALLING_EDGE);
		change_gic_trig(irq, GIC_TRIG_EDGE);
		change_gic_dual(irq, GIC_DUAL_SINGLE);
		is_edge = true;
		break;
	case IRQ_TYPE_EDGE_RISING:
		change_gic_pol(irq, GIC_POL_RISING_EDGE);
		change_gic_trig(irq, GIC_TRIG_EDGE);
		change_gic_dual(irq, GIC_DUAL_SINGLE);
		is_edge = true;
		break;
	case IRQ_TYPE_EDGE_BOTH:
		/* polarity is irrelevant in this case */
		change_gic_trig(irq, GIC_TRIG_EDGE);
		change_gic_dual(irq, GIC_DUAL_DUAL);
		is_edge = true;
		break;
	case IRQ_TYPE_LEVEL_LOW:
		change_gic_pol(irq, GIC_POL_ACTIVE_LOW);
		change_gic_trig(irq, GIC_TRIG_LEVEL);
		change_gic_dual(irq, GIC_DUAL_SINGLE);
		is_edge = false;
		break;
	case IRQ_TYPE_LEVEL_HIGH:
	default:
		change_gic_pol(irq, GIC_POL_ACTIVE_HIGH);
		change_gic_trig(irq, GIC_TRIG_LEVEL);
		change_gic_dual(irq, GIC_DUAL_SINGLE);
		is_edge = false;
=======
		pol = GIC_POL_FALLING_EDGE;
		trig = GIC_TRIG_EDGE;
		dual = GIC_DUAL_SINGLE;
		break;
	case IRQ_TYPE_EDGE_RISING:
		pol = GIC_POL_RISING_EDGE;
		trig = GIC_TRIG_EDGE;
		dual = GIC_DUAL_SINGLE;
		break;
	case IRQ_TYPE_EDGE_BOTH:
		pol = 0; /* Doesn't matter */
		trig = GIC_TRIG_EDGE;
		dual = GIC_DUAL_DUAL;
		break;
	case IRQ_TYPE_LEVEL_LOW:
		pol = GIC_POL_ACTIVE_LOW;
		trig = GIC_TRIG_LEVEL;
		dual = GIC_DUAL_SINGLE;
		break;
	case IRQ_TYPE_LEVEL_HIGH:
	default:
		pol = GIC_POL_ACTIVE_HIGH;
		trig = GIC_TRIG_LEVEL;
		dual = GIC_DUAL_SINGLE;
>>>>>>> 9abd04af
		break;
	}

	change_gic_pol(irq, pol);
	change_gic_trig(irq, trig);
	change_gic_dual(irq, dual);

	if (trig == GIC_TRIG_EDGE)
		irq_set_chip_handler_name_locked(d, &gic_edge_irq_controller,
						 handle_edge_irq, NULL);
	else
		irq_set_chip_handler_name_locked(d, &gic_level_irq_controller,
						 handle_level_irq, NULL);
	spin_unlock_irqrestore(&gic_lock, flags);

	return 0;
}

#ifdef CONFIG_SMP
static int gic_set_affinity(struct irq_data *d, const struct cpumask *cpumask,
			    bool force)
{
	unsigned int irq = GIC_HWIRQ_TO_SHARED(d->hwirq);
	unsigned long flags;
	unsigned int cpu;

	cpu = cpumask_first_and(cpumask, cpu_online_mask);
	if (cpu >= NR_CPUS)
		return -EINVAL;

	/* Assumption : cpumask refers to a single CPU */
	spin_lock_irqsave(&gic_lock, flags);

	/* Re-route this IRQ */
	write_gic_map_vp(irq, BIT(mips_cm_vp_id(cpu)));

	/* Update the pcpu_masks */
	gic_clear_pcpu_masks(irq);
	if (read_gic_mask(irq))
		set_bit(irq, per_cpu_ptr(pcpu_masks, cpu));

	irq_data_update_effective_affinity(d, cpumask_of(cpu));
	spin_unlock_irqrestore(&gic_lock, flags);

	return IRQ_SET_MASK_OK;
}
#endif

static struct irq_chip gic_level_irq_controller = {
	.name			=	"MIPS GIC",
	.irq_mask		=	gic_mask_irq,
	.irq_unmask		=	gic_unmask_irq,
	.irq_set_type		=	gic_set_type,
#ifdef CONFIG_SMP
	.irq_set_affinity	=	gic_set_affinity,
#endif
};

static struct irq_chip gic_edge_irq_controller = {
	.name			=	"MIPS GIC",
	.irq_ack		=	gic_ack_irq,
	.irq_mask		=	gic_mask_irq,
	.irq_unmask		=	gic_unmask_irq,
	.irq_set_type		=	gic_set_type,
#ifdef CONFIG_SMP
	.irq_set_affinity	=	gic_set_affinity,
#endif
	.ipi_send_single	=	gic_send_ipi,
};

static void gic_handle_local_int(bool chained)
{
	unsigned long pending, masked;
	unsigned int intr, virq;

	pending = read_gic_vl_pend();
	masked = read_gic_vl_mask();

	bitmap_and(&pending, &pending, &masked, GIC_NUM_LOCAL_INTRS);

	for_each_set_bit(intr, &pending, GIC_NUM_LOCAL_INTRS) {
		virq = irq_linear_revmap(gic_irq_domain,
					 GIC_LOCAL_TO_HWIRQ(intr));
		if (chained)
			generic_handle_irq(virq);
		else
			do_IRQ(virq);
	}
}

static void gic_mask_local_irq(struct irq_data *d)
{
	int intr = GIC_HWIRQ_TO_LOCAL(d->hwirq);

	write_gic_vl_rmask(BIT(intr));
}

static void gic_unmask_local_irq(struct irq_data *d)
{
	int intr = GIC_HWIRQ_TO_LOCAL(d->hwirq);

	write_gic_vl_smask(BIT(intr));
}

static struct irq_chip gic_local_irq_controller = {
	.name			=	"MIPS GIC Local",
	.irq_mask		=	gic_mask_local_irq,
	.irq_unmask		=	gic_unmask_local_irq,
};

static void gic_mask_local_irq_all_vpes(struct irq_data *d)
{
	struct gic_all_vpes_chip_data *cd;
	unsigned long flags;
	int intr, cpu;

	intr = GIC_HWIRQ_TO_LOCAL(d->hwirq);
	cd = irq_data_get_irq_chip_data(d);
	cd->mask = false;

	spin_lock_irqsave(&gic_lock, flags);
<<<<<<< HEAD
	for (i = 0; i < gic_vpes; i++) {
		write_gic_vl_other(mips_cm_vp_id(i));
=======
	for_each_online_cpu(cpu) {
		write_gic_vl_other(mips_cm_vp_id(cpu));
>>>>>>> 9abd04af
		write_gic_vo_rmask(BIT(intr));
	}
	spin_unlock_irqrestore(&gic_lock, flags);
}

static void gic_unmask_local_irq_all_vpes(struct irq_data *d)
{
	struct gic_all_vpes_chip_data *cd;
	unsigned long flags;
	int intr, cpu;

	intr = GIC_HWIRQ_TO_LOCAL(d->hwirq);
	cd = irq_data_get_irq_chip_data(d);
	cd->mask = true;

	spin_lock_irqsave(&gic_lock, flags);
<<<<<<< HEAD
	for (i = 0; i < gic_vpes; i++) {
		write_gic_vl_other(mips_cm_vp_id(i));
=======
	for_each_online_cpu(cpu) {
		write_gic_vl_other(mips_cm_vp_id(cpu));
>>>>>>> 9abd04af
		write_gic_vo_smask(BIT(intr));
	}
	spin_unlock_irqrestore(&gic_lock, flags);
}

static void gic_all_vpes_irq_cpu_online(struct irq_data *d)
{
	struct gic_all_vpes_chip_data *cd;
	unsigned int intr;

	intr = GIC_HWIRQ_TO_LOCAL(d->hwirq);
	cd = irq_data_get_irq_chip_data(d);

	write_gic_vl_map(intr, cd->map);
	if (cd->mask)
		write_gic_vl_smask(BIT(intr));
}

static struct irq_chip gic_all_vpes_local_irq_controller = {
	.name			= "MIPS GIC Local",
	.irq_mask		= gic_mask_local_irq_all_vpes,
	.irq_unmask		= gic_unmask_local_irq_all_vpes,
	.irq_cpu_online		= gic_all_vpes_irq_cpu_online,
};

static void __gic_irq_dispatch(void)
{
	gic_handle_local_int(false);
	gic_handle_shared_int(false);
}

static void gic_irq_dispatch(struct irq_desc *desc)
{
	gic_handle_local_int(true);
	gic_handle_shared_int(true);
}

<<<<<<< HEAD
static int gic_local_irq_domain_map(struct irq_domain *d, unsigned int virq,
				    irq_hw_number_t hw)
{
	int intr = GIC_HWIRQ_TO_LOCAL(hw);
	int i;
	unsigned long flags;
	u32 val;

	if (!gic_local_irq_is_routable(intr))
		return -EPERM;

	if (intr > GIC_LOCAL_INT_FDC) {
		pr_err("Invalid local IRQ %d\n", intr);
		return -EINVAL;
	}

	if (intr == GIC_LOCAL_INT_TIMER) {
		/* CONFIG_MIPS_CMP workaround (see __gic_init) */
		val = GIC_MAP_PIN_MAP_TO_PIN | timer_cpu_pin;
	} else {
		val = GIC_MAP_PIN_MAP_TO_PIN | gic_cpu_pin;
	}

	spin_lock_irqsave(&gic_lock, flags);
	for (i = 0; i < gic_vpes; i++) {
		write_gic_vl_other(mips_cm_vp_id(i));
		write_gic_vo_map(intr, val);
	}
	spin_unlock_irqrestore(&gic_lock, flags);

	return 0;
}

=======
>>>>>>> 9abd04af
static int gic_shared_irq_domain_map(struct irq_domain *d, unsigned int virq,
				     irq_hw_number_t hw, unsigned int cpu)
{
	int intr = GIC_HWIRQ_TO_SHARED(hw);
	struct irq_data *data;
	unsigned long flags;

	data = irq_get_irq_data(virq);

	spin_lock_irqsave(&gic_lock, flags);
	write_gic_map_pin(intr, GIC_MAP_PIN_MAP_TO_PIN | gic_cpu_pin);
	write_gic_map_vp(intr, BIT(mips_cm_vp_id(cpu)));
	gic_clear_pcpu_masks(intr);
	set_bit(intr, per_cpu_ptr(pcpu_masks, cpu));
	irq_data_update_effective_affinity(data, cpumask_of(cpu));
	spin_unlock_irqrestore(&gic_lock, flags);

	return 0;
}

static int gic_irq_domain_xlate(struct irq_domain *d, struct device_node *ctrlr,
				const u32 *intspec, unsigned int intsize,
				irq_hw_number_t *out_hwirq,
				unsigned int *out_type)
{
	if (intsize != 3)
		return -EINVAL;

	if (intspec[0] == GIC_SHARED)
		*out_hwirq = GIC_SHARED_TO_HWIRQ(intspec[1]);
	else if (intspec[0] == GIC_LOCAL)
		*out_hwirq = GIC_LOCAL_TO_HWIRQ(intspec[1]);
	else
		return -EINVAL;
	*out_type = intspec[2] & IRQ_TYPE_SENSE_MASK;

	return 0;
}

static int gic_irq_domain_map(struct irq_domain *d, unsigned int virq,
			      irq_hw_number_t hwirq)
{
	struct gic_all_vpes_chip_data *cd;
	unsigned long flags;
	unsigned int intr;
	int err, cpu;
	u32 map;

	if (hwirq >= GIC_SHARED_HWIRQ_BASE) {
		/* verify that shared irqs don't conflict with an IPI irq */
		if (test_bit(GIC_HWIRQ_TO_SHARED(hwirq), ipi_resrv))
			return -EBUSY;

		err = irq_domain_set_hwirq_and_chip(d, virq, hwirq,
						    &gic_level_irq_controller,
						    NULL);
		if (err)
			return err;

		irqd_set_single_target(irq_desc_get_irq_data(irq_to_desc(virq)));
		return gic_shared_irq_domain_map(d, virq, hwirq, 0);
	}

	intr = GIC_HWIRQ_TO_LOCAL(hwirq);
	map = GIC_MAP_PIN_MAP_TO_PIN | gic_cpu_pin;

	switch (intr) {
	case GIC_LOCAL_INT_TIMER:
		/* CONFIG_MIPS_CMP workaround (see __gic_init) */
		map = GIC_MAP_PIN_MAP_TO_PIN | timer_cpu_pin;
		/* fall-through */
	case GIC_LOCAL_INT_PERFCTR:
	case GIC_LOCAL_INT_FDC:
		/*
		 * HACK: These are all really percpu interrupts, but
		 * the rest of the MIPS kernel code does not use the
		 * percpu IRQ API for them.
		 */
		cd = &gic_all_vpes_chip_data[intr];
		cd->map = map;
		err = irq_domain_set_hwirq_and_chip(d, virq, hwirq,
						    &gic_all_vpes_local_irq_controller,
						    cd);
		if (err)
			return err;

		irq_set_handler(virq, handle_percpu_irq);
		break;

	default:
		err = irq_domain_set_hwirq_and_chip(d, virq, hwirq,
						    &gic_local_irq_controller,
						    NULL);
		if (err)
			return err;

		irq_set_handler(virq, handle_percpu_devid_irq);
		irq_set_percpu_devid(virq);
		break;
	}

	if (!gic_local_irq_is_routable(intr))
		return -EPERM;

	spin_lock_irqsave(&gic_lock, flags);
	for_each_online_cpu(cpu) {
		write_gic_vl_other(mips_cm_vp_id(cpu));
		write_gic_vo_map(intr, map);
	}
	spin_unlock_irqrestore(&gic_lock, flags);

	return 0;
}

static int gic_irq_domain_alloc(struct irq_domain *d, unsigned int virq,
				unsigned int nr_irqs, void *arg)
{
	struct irq_fwspec *fwspec = arg;
	irq_hw_number_t hwirq;

	if (fwspec->param[0] == GIC_SHARED)
		hwirq = GIC_SHARED_TO_HWIRQ(fwspec->param[1]);
	else
		hwirq = GIC_LOCAL_TO_HWIRQ(fwspec->param[1]);

	return gic_irq_domain_map(d, virq, hwirq);
}

void gic_irq_domain_free(struct irq_domain *d, unsigned int virq,
			 unsigned int nr_irqs)
{
}

static const struct irq_domain_ops gic_irq_domain_ops = {
	.xlate = gic_irq_domain_xlate,
	.alloc = gic_irq_domain_alloc,
	.free = gic_irq_domain_free,
	.map = gic_irq_domain_map,
};

static int gic_ipi_domain_xlate(struct irq_domain *d, struct device_node *ctrlr,
				const u32 *intspec, unsigned int intsize,
				irq_hw_number_t *out_hwirq,
				unsigned int *out_type)
{
	/*
	 * There's nothing to translate here. hwirq is dynamically allocated and
	 * the irq type is always edge triggered.
	 * */
	*out_hwirq = 0;
	*out_type = IRQ_TYPE_EDGE_RISING;

	return 0;
}

static int gic_ipi_domain_alloc(struct irq_domain *d, unsigned int virq,
				unsigned int nr_irqs, void *arg)
{
	struct cpumask *ipimask = arg;
	irq_hw_number_t hwirq, base_hwirq;
	int cpu, ret, i;

	base_hwirq = find_first_bit(ipi_available, gic_shared_intrs);
	if (base_hwirq == gic_shared_intrs)
		return -ENOMEM;

	/* check that we have enough space */
	for (i = base_hwirq; i < nr_irqs; i++) {
		if (!test_bit(i, ipi_available))
			return -EBUSY;
	}
	bitmap_clear(ipi_available, base_hwirq, nr_irqs);

	/* map the hwirq for each cpu consecutively */
	i = 0;
	for_each_cpu(cpu, ipimask) {
		hwirq = GIC_SHARED_TO_HWIRQ(base_hwirq + i);

		ret = irq_domain_set_hwirq_and_chip(d, virq + i, hwirq,
						    &gic_edge_irq_controller,
						    NULL);
		if (ret)
			goto error;

		ret = irq_domain_set_hwirq_and_chip(d->parent, virq + i, hwirq,
						    &gic_edge_irq_controller,
						    NULL);
		if (ret)
			goto error;

		ret = irq_set_irq_type(virq + i, IRQ_TYPE_EDGE_RISING);
		if (ret)
			goto error;

		ret = gic_shared_irq_domain_map(d, virq + i, hwirq, cpu);
		if (ret)
			goto error;

		i++;
	}

	return 0;
error:
	bitmap_set(ipi_available, base_hwirq, nr_irqs);
	return ret;
}

void gic_ipi_domain_free(struct irq_domain *d, unsigned int virq,
			 unsigned int nr_irqs)
{
	irq_hw_number_t base_hwirq;
	struct irq_data *data;

	data = irq_get_irq_data(virq);
	if (!data)
		return;

	base_hwirq = GIC_HWIRQ_TO_SHARED(irqd_to_hwirq(data));
	bitmap_set(ipi_available, base_hwirq, nr_irqs);
}

int gic_ipi_domain_match(struct irq_domain *d, struct device_node *node,
			 enum irq_domain_bus_token bus_token)
{
	bool is_ipi;

	switch (bus_token) {
	case DOMAIN_BUS_IPI:
		is_ipi = d->bus_token == bus_token;
		return (!node || to_of_node(d->fwnode) == node) && is_ipi;
		break;
	default:
		return 0;
	}
}

static const struct irq_domain_ops gic_ipi_domain_ops = {
	.xlate = gic_ipi_domain_xlate,
	.alloc = gic_ipi_domain_alloc,
	.free = gic_ipi_domain_free,
	.match = gic_ipi_domain_match,
};

<<<<<<< HEAD

static int __init gic_of_init(struct device_node *node,
			      struct device_node *parent)
{
	unsigned int cpu_vec, i, j, gicconfig, cpu, v[2];
	unsigned long reserved;
	phys_addr_t gic_base;
	struct resource res;
	size_t gic_len;

	/* Find the first available CPU vector. */
	i = 0;
	reserved = (C_SW0 | C_SW1) >> __ffs(C_SW0);
	while (!of_property_read_u32_index(node, "mti,reserved-cpu-vectors",
					   i++, &cpu_vec))
		reserved |= BIT(cpu_vec);

	cpu_vec = find_first_zero_bit(&reserved, hweight_long(ST0_IM));
	if (cpu_vec == hweight_long(ST0_IM)) {
		pr_err("No CPU vectors available for GIC\n");
		return -ENODEV;
	}

	if (of_address_to_resource(node, 0, &res)) {
		/*
		 * Probe the CM for the GIC base address if not specified
		 * in the device-tree.
		 */
		if (mips_cm_present()) {
			gic_base = read_gcr_gic_base() &
				~CM_GCR_GIC_BASE_GICEN;
			gic_len = 0x20000;
		} else {
			pr_err("Failed to get GIC memory range\n");
			return -ENODEV;
		}
	} else {
		gic_base = res.start;
		gic_len = resource_size(&res);
	}

	if (mips_cm_present()) {
		write_gcr_gic_base(gic_base | CM_GCR_GIC_BASE_GICEN);
		/* Ensure GIC region is enabled before trying to access it */
		__sync();
	}

	mips_gic_base = ioremap_nocache(gic_base, gic_len);

	gicconfig = read_gic_config();
	gic_shared_intrs = gicconfig & GIC_CONFIG_NUMINTERRUPTS;
	gic_shared_intrs >>= __ffs(GIC_CONFIG_NUMINTERRUPTS);
	gic_shared_intrs = (gic_shared_intrs + 1) * 8;

	gic_vpes = gicconfig & GIC_CONFIG_PVPS;
	gic_vpes >>= __ffs(GIC_CONFIG_PVPS);
	gic_vpes = gic_vpes + 1;

	if (cpu_has_veic) {
		/* Set EIC mode for all VPEs */
		for_each_present_cpu(cpu) {
			write_gic_vl_other(mips_cm_vp_id(cpu));
			write_gic_vo_ctl(GIC_VX_CTL_EIC);
=======
static int gic_cpu_startup(unsigned int cpu)
{
	/* Enable or disable EIC */
	change_gic_vl_ctl(GIC_VX_CTL_EIC,
			  cpu_has_veic ? GIC_VX_CTL_EIC : 0);

	/* Clear all local IRQ masks (ie. disable all local interrupts) */
	write_gic_vl_rmask(~0);

	/* Invoke irq_cpu_online callbacks to enable desired interrupts */
	irq_cpu_online();

	return 0;
}

static int __init gic_of_init(struct device_node *node,
			      struct device_node *parent)
{
	unsigned int cpu_vec, i, gicconfig, v[2], num_ipis;
	unsigned long reserved;
	phys_addr_t gic_base;
	struct resource res;
	size_t gic_len;

	/* Find the first available CPU vector. */
	i = 0;
	reserved = (C_SW0 | C_SW1) >> __ffs(C_SW0);
	while (!of_property_read_u32_index(node, "mti,reserved-cpu-vectors",
					   i++, &cpu_vec))
		reserved |= BIT(cpu_vec);

	cpu_vec = find_first_zero_bit(&reserved, hweight_long(ST0_IM));
	if (cpu_vec == hweight_long(ST0_IM)) {
		pr_err("No CPU vectors available\n");
		return -ENODEV;
	}

	if (of_address_to_resource(node, 0, &res)) {
		/*
		 * Probe the CM for the GIC base address if not specified
		 * in the device-tree.
		 */
		if (mips_cm_present()) {
			gic_base = read_gcr_gic_base() &
				~CM_GCR_GIC_BASE_GICEN;
			gic_len = 0x20000;
			pr_warn("Using inherited base address %pa\n",
				&gic_base);
		} else {
			pr_err("Failed to get memory range\n");
			return -ENODEV;
>>>>>>> 9abd04af
		}
	} else {
		gic_base = res.start;
		gic_len = resource_size(&res);
	}

	if (mips_cm_present()) {
		write_gcr_gic_base(gic_base | CM_GCR_GIC_BASE_GICEN);
		/* Ensure GIC region is enabled before trying to access it */
		__sync();
	}

	mips_gic_base = ioremap_nocache(gic_base, gic_len);

	gicconfig = read_gic_config();
	gic_shared_intrs = gicconfig & GIC_CONFIG_NUMINTERRUPTS;
	gic_shared_intrs >>= __ffs(GIC_CONFIG_NUMINTERRUPTS);
	gic_shared_intrs = (gic_shared_intrs + 1) * 8;

	if (cpu_has_veic) {
		/* Always use vector 1 in EIC mode */
		gic_cpu_pin = 0;
		timer_cpu_pin = gic_cpu_pin;
		set_vi_handler(gic_cpu_pin + GIC_PIN_TO_VEC_OFFSET,
			       __gic_irq_dispatch);
	} else {
		gic_cpu_pin = cpu_vec - GIC_CPU_PIN_OFFSET;
		irq_set_chained_handler(MIPS_CPU_IRQ_BASE + cpu_vec,
					gic_irq_dispatch);
		/*
		 * With the CMP implementation of SMP (deprecated), other CPUs
		 * are started by the bootloader and put into a timer based
		 * waiting poll loop. We must not re-route those CPU's local
		 * timer interrupts as the wait instruction will never finish,
		 * so just handle whatever CPU interrupt it is routed to by
		 * default.
		 *
		 * This workaround should be removed when CMP support is
		 * dropped.
		 */
		if (IS_ENABLED(CONFIG_MIPS_CMP) &&
		    gic_local_irq_is_routable(GIC_LOCAL_INT_TIMER)) {
			timer_cpu_pin = read_gic_vl_timer_map() & GIC_MAP_PIN_MAP;
			irq_set_chained_handler(MIPS_CPU_IRQ_BASE +
						GIC_CPU_PIN_OFFSET +
						timer_cpu_pin,
						gic_irq_dispatch);
		} else {
			timer_cpu_pin = gic_cpu_pin;
		}
	}

	gic_irq_domain = irq_domain_add_simple(node, GIC_NUM_LOCAL_INTRS +
					       gic_shared_intrs, 0,
					       &gic_irq_domain_ops, NULL);
	if (!gic_irq_domain) {
<<<<<<< HEAD
		pr_err("Failed to add GIC IRQ domain");
=======
		pr_err("Failed to add IRQ domain");
>>>>>>> 9abd04af
		return -ENXIO;
	}

	gic_ipi_domain = irq_domain_add_hierarchy(gic_irq_domain,
						  IRQ_DOMAIN_FLAG_IPI_PER_CPU,
						  GIC_NUM_LOCAL_INTRS + gic_shared_intrs,
						  node, &gic_ipi_domain_ops, NULL);
	if (!gic_ipi_domain) {
<<<<<<< HEAD
		pr_err("Failed to add GIC IPI domain");
=======
		pr_err("Failed to add IPI domain");
>>>>>>> 9abd04af
		return -ENXIO;
	}

	irq_domain_update_bus_token(gic_ipi_domain, DOMAIN_BUS_IPI);

	if (node &&
	    !of_property_read_u32_array(node, "mti,reserved-ipi-vectors", v, 2)) {
		bitmap_set(ipi_resrv, v[0], v[1]);
	} else {
		/*
		 * Reserve 2 interrupts per possible CPU/VP for use as IPIs,
		 * meeting the requirements of arch/mips SMP.
		 */
		num_ipis = 2 * num_possible_cpus();
		bitmap_set(ipi_resrv, gic_shared_intrs - num_ipis, num_ipis);
	}

	bitmap_copy(ipi_available, ipi_resrv, GIC_MAX_INTRS);
<<<<<<< HEAD

	board_bind_eic_interrupt = &gic_bind_eic_interrupt;

	/* Setup defaults */
	for (i = 0; i < gic_shared_intrs; i++) {
		change_gic_pol(i, GIC_POL_ACTIVE_HIGH);
		change_gic_trig(i, GIC_TRIG_LEVEL);
		write_gic_rmask(i);
	}

	for (i = 0; i < gic_vpes; i++) {
		write_gic_vl_other(mips_cm_vp_id(i));
		for (j = 0; j < GIC_NUM_LOCAL_INTRS; j++) {
			if (!gic_local_irq_is_routable(j))
				continue;
			write_gic_vo_rmask(BIT(j));
		}
	}

	return 0;
=======

	board_bind_eic_interrupt = &gic_bind_eic_interrupt;

	/* Setup defaults */
	for (i = 0; i < gic_shared_intrs; i++) {
		change_gic_pol(i, GIC_POL_ACTIVE_HIGH);
		change_gic_trig(i, GIC_TRIG_LEVEL);
		write_gic_rmask(i);
	}

	return cpuhp_setup_state(CPUHP_AP_IRQ_MIPS_GIC_STARTING,
				 "irqchip/mips/gic:starting",
				 gic_cpu_startup, NULL);
>>>>>>> 9abd04af
}
IRQCHIP_DECLARE(mips_gic, "mti,gic", gic_of_init);<|MERGE_RESOLUTION|>--- conflicted
+++ resolved
@@ -35,7 +35,6 @@
 
 /* Mapped interrupt to pin X, then GIC will generate the vector (X+1). */
 #define GIC_PIN_TO_VEC_OFFSET	1
-<<<<<<< HEAD
 
 /* Convert between local/shared IRQ number and GIC HW IRQ number. */
 #define GIC_LOCAL_HWIRQ_BASE	0
@@ -47,19 +46,6 @@
 
 void __iomem *mips_gic_base;
 
-=======
-
-/* Convert between local/shared IRQ number and GIC HW IRQ number. */
-#define GIC_LOCAL_HWIRQ_BASE	0
-#define GIC_LOCAL_TO_HWIRQ(x)	(GIC_LOCAL_HWIRQ_BASE + (x))
-#define GIC_HWIRQ_TO_LOCAL(x)	((x) - GIC_LOCAL_HWIRQ_BASE)
-#define GIC_SHARED_HWIRQ_BASE	GIC_NUM_LOCAL_INTRS
-#define GIC_SHARED_TO_HWIRQ(x)	(GIC_SHARED_HWIRQ_BASE + (x))
-#define GIC_HWIRQ_TO_SHARED(x)	((x) - GIC_SHARED_HWIRQ_BASE)
-
-void __iomem *mips_gic_base;
-
->>>>>>> 9abd04af
 DEFINE_PER_CPU_READ_MOSTLY(unsigned long[GIC_MAX_LONGS], pcpu_masks);
 
 static DEFINE_SPINLOCK(gic_lock);
@@ -69,10 +55,6 @@
 static unsigned int gic_cpu_pin;
 static unsigned int timer_cpu_pin;
 static struct irq_chip gic_level_irq_controller, gic_edge_irq_controller;
-<<<<<<< HEAD
-DECLARE_BITMAP(ipi_resrv, GIC_MAX_INTRS);
-DECLARE_BITMAP(ipi_available, GIC_MAX_INTRS);
-=======
 static DECLARE_BITMAP(ipi_resrv, GIC_MAX_INTRS);
 static DECLARE_BITMAP(ipi_available, GIC_MAX_INTRS);
 
@@ -80,7 +62,6 @@
 	u32	map;
 	bool	mask;
 } gic_all_vpes_chip_data[GIC_NUM_LOCAL_INTRS];
->>>>>>> 9abd04af
 
 static void gic_clear_pcpu_masks(unsigned int intr)
 {
@@ -229,37 +210,6 @@
 	spin_lock_irqsave(&gic_lock, flags);
 	switch (type & IRQ_TYPE_SENSE_MASK) {
 	case IRQ_TYPE_EDGE_FALLING:
-<<<<<<< HEAD
-		change_gic_pol(irq, GIC_POL_FALLING_EDGE);
-		change_gic_trig(irq, GIC_TRIG_EDGE);
-		change_gic_dual(irq, GIC_DUAL_SINGLE);
-		is_edge = true;
-		break;
-	case IRQ_TYPE_EDGE_RISING:
-		change_gic_pol(irq, GIC_POL_RISING_EDGE);
-		change_gic_trig(irq, GIC_TRIG_EDGE);
-		change_gic_dual(irq, GIC_DUAL_SINGLE);
-		is_edge = true;
-		break;
-	case IRQ_TYPE_EDGE_BOTH:
-		/* polarity is irrelevant in this case */
-		change_gic_trig(irq, GIC_TRIG_EDGE);
-		change_gic_dual(irq, GIC_DUAL_DUAL);
-		is_edge = true;
-		break;
-	case IRQ_TYPE_LEVEL_LOW:
-		change_gic_pol(irq, GIC_POL_ACTIVE_LOW);
-		change_gic_trig(irq, GIC_TRIG_LEVEL);
-		change_gic_dual(irq, GIC_DUAL_SINGLE);
-		is_edge = false;
-		break;
-	case IRQ_TYPE_LEVEL_HIGH:
-	default:
-		change_gic_pol(irq, GIC_POL_ACTIVE_HIGH);
-		change_gic_trig(irq, GIC_TRIG_LEVEL);
-		change_gic_dual(irq, GIC_DUAL_SINGLE);
-		is_edge = false;
-=======
 		pol = GIC_POL_FALLING_EDGE;
 		trig = GIC_TRIG_EDGE;
 		dual = GIC_DUAL_SINGLE;
@@ -284,7 +234,6 @@
 		pol = GIC_POL_ACTIVE_HIGH;
 		trig = GIC_TRIG_LEVEL;
 		dual = GIC_DUAL_SINGLE;
->>>>>>> 9abd04af
 		break;
 	}
 
@@ -406,13 +355,8 @@
 	cd->mask = false;
 
 	spin_lock_irqsave(&gic_lock, flags);
-<<<<<<< HEAD
-	for (i = 0; i < gic_vpes; i++) {
-		write_gic_vl_other(mips_cm_vp_id(i));
-=======
 	for_each_online_cpu(cpu) {
 		write_gic_vl_other(mips_cm_vp_id(cpu));
->>>>>>> 9abd04af
 		write_gic_vo_rmask(BIT(intr));
 	}
 	spin_unlock_irqrestore(&gic_lock, flags);
@@ -429,13 +373,8 @@
 	cd->mask = true;
 
 	spin_lock_irqsave(&gic_lock, flags);
-<<<<<<< HEAD
-	for (i = 0; i < gic_vpes; i++) {
-		write_gic_vl_other(mips_cm_vp_id(i));
-=======
 	for_each_online_cpu(cpu) {
 		write_gic_vl_other(mips_cm_vp_id(cpu));
->>>>>>> 9abd04af
 		write_gic_vo_smask(BIT(intr));
 	}
 	spin_unlock_irqrestore(&gic_lock, flags);
@@ -473,42 +412,6 @@
 	gic_handle_shared_int(true);
 }
 
-<<<<<<< HEAD
-static int gic_local_irq_domain_map(struct irq_domain *d, unsigned int virq,
-				    irq_hw_number_t hw)
-{
-	int intr = GIC_HWIRQ_TO_LOCAL(hw);
-	int i;
-	unsigned long flags;
-	u32 val;
-
-	if (!gic_local_irq_is_routable(intr))
-		return -EPERM;
-
-	if (intr > GIC_LOCAL_INT_FDC) {
-		pr_err("Invalid local IRQ %d\n", intr);
-		return -EINVAL;
-	}
-
-	if (intr == GIC_LOCAL_INT_TIMER) {
-		/* CONFIG_MIPS_CMP workaround (see __gic_init) */
-		val = GIC_MAP_PIN_MAP_TO_PIN | timer_cpu_pin;
-	} else {
-		val = GIC_MAP_PIN_MAP_TO_PIN | gic_cpu_pin;
-	}
-
-	spin_lock_irqsave(&gic_lock, flags);
-	for (i = 0; i < gic_vpes; i++) {
-		write_gic_vl_other(mips_cm_vp_id(i));
-		write_gic_vo_map(intr, val);
-	}
-	spin_unlock_irqrestore(&gic_lock, flags);
-
-	return 0;
-}
-
-=======
->>>>>>> 9abd04af
 static int gic_shared_irq_domain_map(struct irq_domain *d, unsigned int virq,
 				     irq_hw_number_t hw, unsigned int cpu)
 {
@@ -752,71 +655,6 @@
 	.match = gic_ipi_domain_match,
 };
 
-<<<<<<< HEAD
-
-static int __init gic_of_init(struct device_node *node,
-			      struct device_node *parent)
-{
-	unsigned int cpu_vec, i, j, gicconfig, cpu, v[2];
-	unsigned long reserved;
-	phys_addr_t gic_base;
-	struct resource res;
-	size_t gic_len;
-
-	/* Find the first available CPU vector. */
-	i = 0;
-	reserved = (C_SW0 | C_SW1) >> __ffs(C_SW0);
-	while (!of_property_read_u32_index(node, "mti,reserved-cpu-vectors",
-					   i++, &cpu_vec))
-		reserved |= BIT(cpu_vec);
-
-	cpu_vec = find_first_zero_bit(&reserved, hweight_long(ST0_IM));
-	if (cpu_vec == hweight_long(ST0_IM)) {
-		pr_err("No CPU vectors available for GIC\n");
-		return -ENODEV;
-	}
-
-	if (of_address_to_resource(node, 0, &res)) {
-		/*
-		 * Probe the CM for the GIC base address if not specified
-		 * in the device-tree.
-		 */
-		if (mips_cm_present()) {
-			gic_base = read_gcr_gic_base() &
-				~CM_GCR_GIC_BASE_GICEN;
-			gic_len = 0x20000;
-		} else {
-			pr_err("Failed to get GIC memory range\n");
-			return -ENODEV;
-		}
-	} else {
-		gic_base = res.start;
-		gic_len = resource_size(&res);
-	}
-
-	if (mips_cm_present()) {
-		write_gcr_gic_base(gic_base | CM_GCR_GIC_BASE_GICEN);
-		/* Ensure GIC region is enabled before trying to access it */
-		__sync();
-	}
-
-	mips_gic_base = ioremap_nocache(gic_base, gic_len);
-
-	gicconfig = read_gic_config();
-	gic_shared_intrs = gicconfig & GIC_CONFIG_NUMINTERRUPTS;
-	gic_shared_intrs >>= __ffs(GIC_CONFIG_NUMINTERRUPTS);
-	gic_shared_intrs = (gic_shared_intrs + 1) * 8;
-
-	gic_vpes = gicconfig & GIC_CONFIG_PVPS;
-	gic_vpes >>= __ffs(GIC_CONFIG_PVPS);
-	gic_vpes = gic_vpes + 1;
-
-	if (cpu_has_veic) {
-		/* Set EIC mode for all VPEs */
-		for_each_present_cpu(cpu) {
-			write_gic_vl_other(mips_cm_vp_id(cpu));
-			write_gic_vo_ctl(GIC_VX_CTL_EIC);
-=======
 static int gic_cpu_startup(unsigned int cpu)
 {
 	/* Enable or disable EIC */
@@ -868,7 +706,6 @@
 		} else {
 			pr_err("Failed to get memory range\n");
 			return -ENODEV;
->>>>>>> 9abd04af
 		}
 	} else {
 		gic_base = res.start;
@@ -925,11 +762,7 @@
 					       gic_shared_intrs, 0,
 					       &gic_irq_domain_ops, NULL);
 	if (!gic_irq_domain) {
-<<<<<<< HEAD
-		pr_err("Failed to add GIC IRQ domain");
-=======
 		pr_err("Failed to add IRQ domain");
->>>>>>> 9abd04af
 		return -ENXIO;
 	}
 
@@ -938,11 +771,7 @@
 						  GIC_NUM_LOCAL_INTRS + gic_shared_intrs,
 						  node, &gic_ipi_domain_ops, NULL);
 	if (!gic_ipi_domain) {
-<<<<<<< HEAD
-		pr_err("Failed to add GIC IPI domain");
-=======
 		pr_err("Failed to add IPI domain");
->>>>>>> 9abd04af
 		return -ENXIO;
 	}
 
@@ -961,7 +790,6 @@
 	}
 
 	bitmap_copy(ipi_available, ipi_resrv, GIC_MAX_INTRS);
-<<<<<<< HEAD
 
 	board_bind_eic_interrupt = &gic_bind_eic_interrupt;
 
@@ -972,30 +800,8 @@
 		write_gic_rmask(i);
 	}
 
-	for (i = 0; i < gic_vpes; i++) {
-		write_gic_vl_other(mips_cm_vp_id(i));
-		for (j = 0; j < GIC_NUM_LOCAL_INTRS; j++) {
-			if (!gic_local_irq_is_routable(j))
-				continue;
-			write_gic_vo_rmask(BIT(j));
-		}
-	}
-
-	return 0;
-=======
-
-	board_bind_eic_interrupt = &gic_bind_eic_interrupt;
-
-	/* Setup defaults */
-	for (i = 0; i < gic_shared_intrs; i++) {
-		change_gic_pol(i, GIC_POL_ACTIVE_HIGH);
-		change_gic_trig(i, GIC_TRIG_LEVEL);
-		write_gic_rmask(i);
-	}
-
 	return cpuhp_setup_state(CPUHP_AP_IRQ_MIPS_GIC_STARTING,
 				 "irqchip/mips/gic:starting",
 				 gic_cpu_startup, NULL);
->>>>>>> 9abd04af
 }
 IRQCHIP_DECLARE(mips_gic, "mti,gic", gic_of_init);