--- conflicted
+++ resolved
@@ -1119,174 +1119,6 @@
 }
 
 /*
-<<<<<<< HEAD
- * iDiag debugfs file access methods
- */
-
-/*
- * iDiag PCI config space register access methods:
- *
- * The PCI config space register accessees of read, write, read-modify-write
- * for set bits, and read-modify-write for clear bits to SLI4 PCI functions
- * are provided. In the proper SLI4 PCI function's debugfs iDiag directory,
- *
- *      /sys/kernel/debug/lpfc/fn<#>/iDiag
- *
- * the access is through the debugfs entry pciCfg:
- *
- * 1. For PCI config space register read access, there are two read methods:
- *    A) read a single PCI config space register in the size of a byte
- *    (8 bits), a word (16 bits), or a dword (32 bits); or B) browse through
- *    the 4K extended PCI config space.
- *
- *    A) Read a single PCI config space register consists of two steps:
- *
- *    Step-1: Set up PCI config space register read command, the command
- *    syntax is,
- *
- *        echo 1 <where> <count> > pciCfg
- *
- *    where, 1 is the iDiag command for PCI config space read, <where> is the
- *    offset from the beginning of the device's PCI config space to read from,
- *    and <count> is the size of PCI config space register data to read back,
- *    it will be 1 for reading a byte (8 bits), 2 for reading a word (16 bits
- *    or 2 bytes), or 4 for reading a dword (32 bits or 4 bytes).
- *
- *    Setp-2: Perform the debugfs read operation to execute the idiag command
- *    set up in Step-1,
- *
- *        cat pciCfg
- *
- *    Examples:
- *    To read PCI device's vendor-id and device-id from PCI config space,
- *
- *        echo 1 0 4 > pciCfg
- *        cat pciCfg
- *
- *    To read PCI device's currnt command from config space,
- *
- *        echo 1 4 2 > pciCfg
- *        cat pciCfg
- *
- *    B) Browse through the entire 4K extended PCI config space also consists
- *    of two steps:
- *
- *    Step-1: Set up PCI config space register browsing command, the command
- *    syntax is,
- *
- *        echo 1 0 4096 > pciCfg
- *
- *    where, 1 is the iDiag command for PCI config space read, 0 must be used
- *    as the offset for PCI config space register browse, and 4096 must be
- *    used as the count for PCI config space register browse.
- *
- *    Step-2: Repeately issue the debugfs read operation to browse through
- *    the entire PCI config space registers:
- *
- *        cat pciCfg
- *        cat pciCfg
- *        cat pciCfg
- *        ...
- *
- *    When browsing to the end of the 4K PCI config space, the browse method
- *    shall wrap around to start reading from beginning again, and again...
- *
- * 2. For PCI config space register write access, it supports a single PCI
- *    config space register write in the size of a byte (8 bits), a word
- *    (16 bits), or a dword (32 bits). The command syntax is,
- *
- *        echo 2 <where> <count> <value> > pciCfg
- *
- *    where, 2 is the iDiag command for PCI config space write, <where> is
- *    the offset from the beginning of the device's PCI config space to write
- *    into, <count> is the size of data to write into the PCI config space,
- *    it will be 1 for writing a byte (8 bits), 2 for writing a word (16 bits
- *    or 2 bytes), or 4 for writing a dword (32 bits or 4 bytes), and <value>
- *    is the data to be written into the PCI config space register at the
- *    offset.
- *
- *    Examples:
- *    To disable PCI device's interrupt assertion,
- *
- *    1) Read in device's PCI config space register command field <cmd>:
- *
- *           echo 1 4 2 > pciCfg
- *           cat pciCfg
- *
- *    2) Set bit 10 (Interrupt Disable bit) in the <cmd>:
- *
- *           <cmd> = <cmd> | (1 < 10)
- *
- *    3) Write the modified command back:
- *
- *           echo 2 4 2 <cmd> > pciCfg
- *
- * 3. For PCI config space register set bits access, it supports a single PCI
- *    config space register set bits in the size of a byte (8 bits), a word
- *    (16 bits), or a dword (32 bits). The command syntax is,
- *
- *        echo 3 <where> <count> <bitmask> > pciCfg
- *
- *    where, 3 is the iDiag command for PCI config space set bits, <where> is
- *    the offset from the beginning of the device's PCI config space to set
- *    bits into, <count> is the size of the bitmask to set into the PCI config
- *    space, it will be 1 for setting a byte (8 bits), 2 for setting a word
- *    (16 bits or 2 bytes), or 4 for setting a dword (32 bits or 4 bytes), and
- *    <bitmask> is the bitmask, indicating the bits to be set into the PCI
- *    config space register at the offset. The logic performed to the content
- *    of the PCI config space register, regval, is,
- *
- *        regval |= <bitmask>
- *
- * 4. For PCI config space register clear bits access, it supports a single
- *    PCI config space register clear bits in the size of a byte (8 bits),
- *    a word (16 bits), or a dword (32 bits). The command syntax is,
- *
- *        echo 4 <where> <count> <bitmask> > pciCfg
- *
- *    where, 4 is the iDiag command for PCI config space clear bits, <where>
- *    is the offset from the beginning of the device's PCI config space to
- *    clear bits from, <count> is the size of the bitmask to set into the PCI
- *    config space, it will be 1 for setting a byte (8 bits), 2 for setting
- *    a word(16 bits or 2 bytes), or 4 for setting a dword (32 bits or 4
- *    bytes), and <bitmask> is the bitmask, indicating the bits to be cleared
- *    from the PCI config space register at the offset. the logic performed
- *    to the content of the PCI config space register, regval, is,
- *
- *        regval &= ~<bitmask>
- *
- * Note, for all single register read, write, set bits, or clear bits access,
- * the offset (<where>) must be aligned with the size of the data:
- *
- * For data size of byte (8 bits), the offset must be aligned to the byte
- * boundary; for data size of word (16 bits), the offset must be aligned
- * to the word boundary; while for data size of dword (32 bits), the offset
- * must be aligned to the dword boundary. Otherwise, the interface will
- * return the error:
- *
- *     "-bash: echo: write error: Invalid argument".
- *
- * For example:
- *
- *     echo 1 2 4 > pciCfg
- *     -bash: echo: write error: Invalid argument
- *
- * Note also, all of the numbers in the command fields for all read, write,
- * set bits, and clear bits PCI config space register command fields can be
- * either decimal or hex.
- *
- * For example,
- *     echo 1 0 4096 > pciCfg
- *
- * will be the same as
- *     echo 1 0 0x1000 > pciCfg
- *
- * And,
- *     echo 2 155 1 10 > pciCfg
- *
- * will be
- *     echo 2 0x9b 1 0xa > pciCfg
-=======
  * ---------------------------------
  * iDiag debugfs file access methods
  * ---------------------------------
@@ -1295,7 +1127,6 @@
  * iDiag directory:
  *
  *     /sys/kernel/debug/lpfc/fn<#>/iDiag
->>>>>>> d762f438
  */
 
 /**
@@ -1342,17 +1173,10 @@
 	for (i = 0; i < LPFC_IDIAG_CMD_DATA_SIZE; i++) {
 		step_str = strsep(&pbuf, "\t ");
 		if (!step_str)
-<<<<<<< HEAD
-			return 0;
-		idiag_cmd->data[i] = simple_strtol(step_str, NULL, 0);
-	}
-	return 0;
-=======
 			return i;
 		idiag_cmd->data[i] = simple_strtol(step_str, NULL, 0);
 	}
 	return i;
->>>>>>> d762f438
 }
 
 /**
@@ -1421,11 +1245,7 @@
  * Description:
  * This routine frees the buffer that was allocated when the debugfs file
  * was opened. It also reset the fields in the idiag command struct in the
-<<<<<<< HEAD
- * case the command is not continuous browsing of the data structure.
-=======
  * case of command for write operation.
->>>>>>> d762f438
  *
  * Returns:
  * This function returns zero.
@@ -1435,20 +1255,6 @@
 {
 	struct lpfc_debug *debug = file->private_data;
 
-<<<<<<< HEAD
-	/* Read PCI config register, if not read all, clear command fields */
-	if ((debug->op == LPFC_IDIAG_OP_RD) &&
-	    (idiag.cmd.opcode == LPFC_IDIAG_CMD_PCICFG_RD))
-		if ((idiag.cmd.data[1] == sizeof(uint8_t)) ||
-		    (idiag.cmd.data[1] == sizeof(uint16_t)) ||
-		    (idiag.cmd.data[1] == sizeof(uint32_t)))
-			memset(&idiag, 0, sizeof(idiag));
-
-	/* Write PCI config register, clear command fields */
-	if ((debug->op == LPFC_IDIAG_OP_WR) &&
-	    (idiag.cmd.opcode == LPFC_IDIAG_CMD_PCICFG_WR))
-		memset(&idiag, 0, sizeof(idiag));
-=======
 	if (debug->op == LPFC_IDIAG_OP_WR) {
 		switch (idiag.cmd.opcode) {
 		case LPFC_IDIAG_CMD_PCICFG_WR:
@@ -1463,7 +1269,6 @@
 			break;
 		}
 	}
->>>>>>> d762f438
 
 	/* Free the buffers to the file operation */
 	kfree(debug->buffer);
@@ -1543,11 +1348,7 @@
 		len += snprintf(pbuffer+len, LPFC_PCI_CFG_SIZE-len,
 				"%03x: %08x\n", where, u32val);
 		break;
-<<<<<<< HEAD
-	case LPFC_PCI_CFG_SIZE: /* browse all */
-=======
 	case LPFC_PCI_CFG_BROWSE: /* browse all */
->>>>>>> d762f438
 		goto pcicfg_browse;
 		break;
 	default:
@@ -1629,18 +1430,6 @@
 	debug->op = LPFC_IDIAG_OP_WR;
 
 	rc = lpfc_idiag_cmd_get(buf, nbytes, &idiag.cmd);
-<<<<<<< HEAD
-	if (rc)
-		return rc;
-
-	if (idiag.cmd.opcode == LPFC_IDIAG_CMD_PCICFG_RD) {
-		/* Read command from PCI config space, set up command fields */
-		where = idiag.cmd.data[0];
-		count = idiag.cmd.data[1];
-		if (count == LPFC_PCI_CFG_SIZE) {
-			if (where != 0)
-				goto error_out;
-=======
 	if (rc < 0)
 		return rc;
 
@@ -1656,7 +1445,6 @@
 				goto error_out;
 			/* Starting offset to browse */
 			idiag.offset.last_rd = where;
->>>>>>> d762f438
 		} else if ((count != sizeof(uint8_t)) &&
 			   (count != sizeof(uint16_t)) &&
 			   (count != sizeof(uint32_t)))
@@ -1682,12 +1470,9 @@
 	} else if (idiag.cmd.opcode == LPFC_IDIAG_CMD_PCICFG_WR ||
 		   idiag.cmd.opcode == LPFC_IDIAG_CMD_PCICFG_ST ||
 		   idiag.cmd.opcode == LPFC_IDIAG_CMD_PCICFG_CL) {
-<<<<<<< HEAD
-=======
 		/* Sanity check on PCI config write command line arguments */
 		if (rc != LPFC_PCI_CFG_WR_CMD_ARG)
 			goto error_out;
->>>>>>> d762f438
 		/* Write command to PCI config space, read-modify-write */
 		where = idiag.cmd.data[0];
 		count = idiag.cmd.data[1];
@@ -1820,19 +1605,12 @@
 	len += snprintf(pbuffer+len, LPFC_QUE_INFO_GET_BUF_SIZE-len,
 			"Slow-path EQ information:\n");
 	len += snprintf(pbuffer+len, LPFC_QUE_INFO_GET_BUF_SIZE-len,
-<<<<<<< HEAD
-			"\tID [%02d], EQE-COUNT [%04d], "
-			"HOST-INDEX [%04x], PORT-INDEX [%04x]\n\n",
-			phba->sli4_hba.sp_eq->queue_id,
-			phba->sli4_hba.sp_eq->entry_count,
-=======
 			"\tEQID[%02d], "
 			"QE-COUNT[%04d], QE-SIZE[%04d], "
 			"HOST-INDEX[%04d], PORT-INDEX[%04d]\n\n",
 			phba->sli4_hba.sp_eq->queue_id,
 			phba->sli4_hba.sp_eq->entry_count,
 			phba->sli4_hba.sp_eq->entry_size,
->>>>>>> d762f438
 			phba->sli4_hba.sp_eq->host_index,
 			phba->sli4_hba.sp_eq->hba_index);
 
@@ -1841,19 +1619,12 @@
 			"Fast-path EQ information:\n");
 	for (fcp_qidx = 0; fcp_qidx < phba->cfg_fcp_eq_count; fcp_qidx++) {
 		len += snprintf(pbuffer+len, LPFC_QUE_INFO_GET_BUF_SIZE-len,
-<<<<<<< HEAD
-				"\tID [%02d], EQE-COUNT [%04d], "
-				"HOST-INDEX [%04x], PORT-INDEX [%04x]\n",
-				phba->sli4_hba.fp_eq[fcp_qidx]->queue_id,
-				phba->sli4_hba.fp_eq[fcp_qidx]->entry_count,
-=======
 				"\tEQID[%02d], "
 				"QE-COUNT[%04d], QE-SIZE[%04d], "
 				"HOST-INDEX[%04d], PORT-INDEX[%04d]\n",
 				phba->sli4_hba.fp_eq[fcp_qidx]->queue_id,
 				phba->sli4_hba.fp_eq[fcp_qidx]->entry_count,
 				phba->sli4_hba.fp_eq[fcp_qidx]->entry_size,
->>>>>>> d762f438
 				phba->sli4_hba.fp_eq[fcp_qidx]->host_index,
 				phba->sli4_hba.fp_eq[fcp_qidx]->hba_index);
 	}
@@ -1861,17 +1632,6 @@
 
 	/* Get mailbox complete queue information */
 	len += snprintf(pbuffer+len, LPFC_QUE_INFO_GET_BUF_SIZE-len,
-<<<<<<< HEAD
-			"Mailbox CQ information:\n");
-	len += snprintf(pbuffer+len, LPFC_QUE_INFO_GET_BUF_SIZE-len,
-			"\t\tAssociated EQ-ID [%02d]:\n",
-			phba->sli4_hba.mbx_cq->assoc_qid);
-	len += snprintf(pbuffer+len, LPFC_QUE_INFO_GET_BUF_SIZE-len,
-			"\tID [%02d], CQE-COUNT [%04d], "
-			"HOST-INDEX [%04x], PORT-INDEX [%04x]\n\n",
-			phba->sli4_hba.mbx_cq->queue_id,
-			phba->sli4_hba.mbx_cq->entry_count,
-=======
 			"Slow-path MBX CQ information:\n");
 	len += snprintf(pbuffer+len, LPFC_QUE_INFO_GET_BUF_SIZE-len,
 			"Associated EQID[%02d]:\n",
@@ -1883,23 +1643,11 @@
 			phba->sli4_hba.mbx_cq->queue_id,
 			phba->sli4_hba.mbx_cq->entry_count,
 			phba->sli4_hba.mbx_cq->entry_size,
->>>>>>> d762f438
 			phba->sli4_hba.mbx_cq->host_index,
 			phba->sli4_hba.mbx_cq->hba_index);
 
 	/* Get slow-path complete queue information */
 	len += snprintf(pbuffer+len, LPFC_QUE_INFO_GET_BUF_SIZE-len,
-<<<<<<< HEAD
-			"Slow-path CQ information:\n");
-	len += snprintf(pbuffer+len, LPFC_QUE_INFO_GET_BUF_SIZE-len,
-			"\t\tAssociated EQ-ID [%02d]:\n",
-			phba->sli4_hba.els_cq->assoc_qid);
-	len += snprintf(pbuffer+len, LPFC_QUE_INFO_GET_BUF_SIZE-len,
-			"\tID [%02d], CQE-COUNT [%04d], "
-			"HOST-INDEX [%04x], PORT-INDEX [%04x]\n\n",
-			phba->sli4_hba.els_cq->queue_id,
-			phba->sli4_hba.els_cq->entry_count,
-=======
 			"Slow-path ELS CQ information:\n");
 	len += snprintf(pbuffer+len, LPFC_QUE_INFO_GET_BUF_SIZE-len,
 			"Associated EQID[%02d]:\n",
@@ -1911,26 +1659,11 @@
 			phba->sli4_hba.els_cq->queue_id,
 			phba->sli4_hba.els_cq->entry_count,
 			phba->sli4_hba.els_cq->entry_size,
->>>>>>> d762f438
 			phba->sli4_hba.els_cq->host_index,
 			phba->sli4_hba.els_cq->hba_index);
 
 	/* Get fast-path complete queue information */
 	len += snprintf(pbuffer+len, LPFC_QUE_INFO_GET_BUF_SIZE-len,
-<<<<<<< HEAD
-			"Fast-path CQ information:\n");
-	for (fcp_qidx = 0; fcp_qidx < phba->cfg_fcp_eq_count; fcp_qidx++) {
-		len += snprintf(pbuffer+len, LPFC_QUE_INFO_GET_BUF_SIZE-len,
-				"\t\tAssociated EQ-ID [%02d]:\n",
-				phba->sli4_hba.fcp_cq[fcp_qidx]->assoc_qid);
-		len += snprintf(pbuffer+len, LPFC_QUE_INFO_GET_BUF_SIZE-len,
-		"\tID [%02d], EQE-COUNT [%04d], "
-		"HOST-INDEX [%04x], PORT-INDEX [%04x]\n",
-		phba->sli4_hba.fcp_cq[fcp_qidx]->queue_id,
-		phba->sli4_hba.fcp_cq[fcp_qidx]->entry_count,
-		phba->sli4_hba.fcp_cq[fcp_qidx]->host_index,
-		phba->sli4_hba.fcp_cq[fcp_qidx]->hba_index);
-=======
 			"Fast-path FCP CQ information:\n");
 	for (fcp_qidx = 0; fcp_qidx < phba->cfg_fcp_eq_count; fcp_qidx++) {
 		len += snprintf(pbuffer+len, LPFC_QUE_INFO_GET_BUF_SIZE-len,
@@ -1945,23 +1678,11 @@
 				phba->sli4_hba.fcp_cq[fcp_qidx]->entry_size,
 				phba->sli4_hba.fcp_cq[fcp_qidx]->host_index,
 				phba->sli4_hba.fcp_cq[fcp_qidx]->hba_index);
->>>>>>> d762f438
 	}
 	len += snprintf(pbuffer+len, LPFC_QUE_INFO_GET_BUF_SIZE-len, "\n");
 
 	/* Get mailbox queue information */
 	len += snprintf(pbuffer+len, LPFC_QUE_INFO_GET_BUF_SIZE-len,
-<<<<<<< HEAD
-			"Mailbox MQ information:\n");
-	len += snprintf(pbuffer+len, LPFC_QUE_INFO_GET_BUF_SIZE-len,
-			"\t\tAssociated CQ-ID [%02d]:\n",
-			phba->sli4_hba.mbx_wq->assoc_qid);
-	len += snprintf(pbuffer+len, LPFC_QUE_INFO_GET_BUF_SIZE-len,
-			"\tID [%02d], MQE-COUNT [%04d], "
-			"HOST-INDEX [%04x], PORT-INDEX [%04x]\n\n",
-			phba->sli4_hba.mbx_wq->queue_id,
-			phba->sli4_hba.mbx_wq->entry_count,
-=======
 			"Slow-path MBX MQ information:\n");
 	len += snprintf(pbuffer+len, LPFC_QUE_INFO_GET_BUF_SIZE-len,
 			"Associated CQID[%02d]:\n",
@@ -1973,23 +1694,11 @@
 			phba->sli4_hba.mbx_wq->queue_id,
 			phba->sli4_hba.mbx_wq->entry_count,
 			phba->sli4_hba.mbx_wq->entry_size,
->>>>>>> d762f438
 			phba->sli4_hba.mbx_wq->host_index,
 			phba->sli4_hba.mbx_wq->hba_index);
 
 	/* Get slow-path work queue information */
 	len += snprintf(pbuffer+len, LPFC_QUE_INFO_GET_BUF_SIZE-len,
-<<<<<<< HEAD
-			"Slow-path WQ information:\n");
-	len += snprintf(pbuffer+len, LPFC_QUE_INFO_GET_BUF_SIZE-len,
-			"\t\tAssociated CQ-ID [%02d]:\n",
-			phba->sli4_hba.els_wq->assoc_qid);
-	len += snprintf(pbuffer+len, LPFC_QUE_INFO_GET_BUF_SIZE-len,
-			"\tID [%02d], WQE-COUNT [%04d], "
-			"HOST-INDEX [%04x], PORT-INDEX [%04x]\n\n",
-			phba->sli4_hba.els_wq->queue_id,
-			phba->sli4_hba.els_wq->entry_count,
-=======
 			"Slow-path ELS WQ information:\n");
 	len += snprintf(pbuffer+len, LPFC_QUE_INFO_GET_BUF_SIZE-len,
 			"Associated CQID[%02d]:\n",
@@ -2001,24 +1710,11 @@
 			phba->sli4_hba.els_wq->queue_id,
 			phba->sli4_hba.els_wq->entry_count,
 			phba->sli4_hba.els_wq->entry_size,
->>>>>>> d762f438
 			phba->sli4_hba.els_wq->host_index,
 			phba->sli4_hba.els_wq->hba_index);
 
 	/* Get fast-path work queue information */
 	len += snprintf(pbuffer+len, LPFC_QUE_INFO_GET_BUF_SIZE-len,
-<<<<<<< HEAD
-			"Fast-path WQ information:\n");
-	for (fcp_qidx = 0; fcp_qidx < phba->cfg_fcp_wq_count; fcp_qidx++) {
-		len += snprintf(pbuffer+len, LPFC_QUE_INFO_GET_BUF_SIZE-len,
-				"\t\tAssociated CQ-ID [%02d]:\n",
-				phba->sli4_hba.fcp_wq[fcp_qidx]->assoc_qid);
-		len += snprintf(pbuffer+len, LPFC_QUE_INFO_GET_BUF_SIZE-len,
-				"\tID [%02d], WQE-COUNT [%04d], "
-				"HOST-INDEX [%04x], PORT-INDEX [%04x]\n",
-				phba->sli4_hba.fcp_wq[fcp_qidx]->queue_id,
-				phba->sli4_hba.fcp_wq[fcp_qidx]->entry_count,
-=======
 			"Fast-path FCP WQ information:\n");
 	for (fcp_qidx = 0; fcp_qidx < phba->cfg_fcp_wq_count; fcp_qidx++) {
 		len += snprintf(pbuffer+len, LPFC_QUE_INFO_GET_BUF_SIZE-len,
@@ -2031,7 +1727,6 @@
 				phba->sli4_hba.fcp_wq[fcp_qidx]->queue_id,
 				phba->sli4_hba.fcp_wq[fcp_qidx]->entry_count,
 				phba->sli4_hba.fcp_wq[fcp_qidx]->entry_size,
->>>>>>> d762f438
 				phba->sli4_hba.fcp_wq[fcp_qidx]->host_index,
 				phba->sli4_hba.fcp_wq[fcp_qidx]->hba_index);
 	}
@@ -2041,22 +1736,6 @@
 	len += snprintf(pbuffer+len, LPFC_QUE_INFO_GET_BUF_SIZE-len,
 			"Slow-path RQ information:\n");
 	len += snprintf(pbuffer+len, LPFC_QUE_INFO_GET_BUF_SIZE-len,
-<<<<<<< HEAD
-			"\t\tAssociated CQ-ID [%02d]:\n",
-			phba->sli4_hba.hdr_rq->assoc_qid);
-	len += snprintf(pbuffer+len, LPFC_QUE_INFO_GET_BUF_SIZE-len,
-			"\tID [%02d], RHQE-COUNT [%04d], "
-			"HOST-INDEX [%04x], PORT-INDEX [%04x]\n",
-			phba->sli4_hba.hdr_rq->queue_id,
-			phba->sli4_hba.hdr_rq->entry_count,
-			phba->sli4_hba.hdr_rq->host_index,
-			phba->sli4_hba.hdr_rq->hba_index);
-	len += snprintf(pbuffer+len, LPFC_QUE_INFO_GET_BUF_SIZE-len,
-			"\tID [%02d], RDQE-COUNT [%04d], "
-			"HOST-INDEX [%04x], PORT-INDEX [%04x]\n",
-			phba->sli4_hba.dat_rq->queue_id,
-			phba->sli4_hba.dat_rq->entry_count,
-=======
 			"Associated CQID[%02d]:\n",
 			phba->sli4_hba.hdr_rq->assoc_qid);
 	len += snprintf(pbuffer+len, LPFC_QUE_INFO_GET_BUF_SIZE-len,
@@ -2075,15 +1754,12 @@
 			phba->sli4_hba.dat_rq->queue_id,
 			phba->sli4_hba.dat_rq->entry_count,
 			phba->sli4_hba.dat_rq->entry_size,
->>>>>>> d762f438
 			phba->sli4_hba.dat_rq->host_index,
 			phba->sli4_hba.dat_rq->hba_index);
 
 	return simple_read_from_buffer(buf, nbytes, ppos, pbuffer, len);
 }
 
-<<<<<<< HEAD
-=======
 /**
  * lpfc_idiag_que_param_check - queue access command parameter sanity check
  * @q: The pointer to queue structure.
@@ -2651,7 +2327,6 @@
 	return -EINVAL;
 }
 
->>>>>>> d762f438
 #undef lpfc_debugfs_op_disc_trc
 static const struct file_operations lpfc_debugfs_op_disc_trc = {
 	.owner =        THIS_MODULE,
@@ -2750,8 +2425,6 @@
 	.release =      lpfc_idiag_release,
 };
 
-<<<<<<< HEAD
-=======
 #undef lpfc_idiag_op_queacc
 static const struct file_operations lpfc_idiag_op_queAcc = {
 	.owner =        THIS_MODULE,
@@ -2772,7 +2445,6 @@
 	.release =      lpfc_idiag_cmd_release,
 };
 
->>>>>>> d762f438
 #endif
 
 /**
@@ -2999,7 +2671,6 @@
 	if (!vport->debug_nodelist) {
 		lpfc_printf_vlog(vport, KERN_ERR, LOG_INIT,
 				 "0409 Can't create debugfs nodelist\n");
-<<<<<<< HEAD
 		goto debug_failed;
 	}
 
@@ -3007,8 +2678,6 @@
 	 * iDiag debugfs root entry points for SLI4 device only
 	 */
 	if (phba->sli_rev < LPFC_SLI_REV4)
-=======
->>>>>>> d762f438
 		goto debug_failed;
 
 	snprintf(name, sizeof(name), "iDiag");
@@ -3024,28 +2693,6 @@
 		memset(&idiag, 0, sizeof(idiag));
 	}
 
-<<<<<<< HEAD
-=======
-	/*
-	 * iDiag debugfs root entry points for SLI4 device only
-	 */
-	if (phba->sli_rev < LPFC_SLI_REV4)
-		goto debug_failed;
-
-	snprintf(name, sizeof(name), "iDiag");
-	if (!phba->idiag_root) {
-		phba->idiag_root =
-			debugfs_create_dir(name, phba->hba_debugfs_root);
-		if (!phba->idiag_root) {
-			lpfc_printf_vlog(vport, KERN_ERR, LOG_INIT,
-					 "2922 Can't create idiag debugfs\n");
-			goto debug_failed;
-		}
-		/* Initialize iDiag data structure */
-		memset(&idiag, 0, sizeof(idiag));
-	}
-
->>>>>>> d762f438
 	/* iDiag read PCI config space */
 	snprintf(name, sizeof(name), "pciCfg");
 	if (!phba->idiag_pci_cfg) {
@@ -3073,8 +2720,6 @@
 		}
 	}
 
-<<<<<<< HEAD
-=======
 	/* iDiag access PCI function queue */
 	snprintf(name, sizeof(name), "queAcc");
 	if (!phba->idiag_que_acc) {
@@ -3101,7 +2746,6 @@
 		}
 	}
 
->>>>>>> d762f438
 debug_failed:
 	return;
 #endif
@@ -3180,8 +2824,6 @@
 		 * iDiag release
 		 */
 		if (phba->sli_rev == LPFC_SLI_REV4) {
-<<<<<<< HEAD
-=======
 			if (phba->idiag_drb_acc) {
 				/* iDiag drbAcc */
 				debugfs_remove(phba->idiag_drb_acc);
@@ -3192,7 +2834,6 @@
 				debugfs_remove(phba->idiag_que_acc);
 				phba->idiag_que_acc = NULL;
 			}
->>>>>>> d762f438
 			if (phba->idiag_que_info) {
 				/* iDiag queInfo */
 				debugfs_remove(phba->idiag_que_info);
