/*
 * drivers/acpi/device_pm.c - ACPI device power management routines.
 *
 * Copyright (C) 2012, Intel Corp.
 * Author: Rafael J. Wysocki <rafael.j.wysocki@intel.com>
 *
 * ~~~~~~~~~~~~~~~~~~~~~~~~~~~~~~~~~~~~~~~~~~~~~~~~~~~~~~~~~~~~~~~~~~~~~~~~~~~
 *
 *  This program is free software; you can redistribute it and/or modify
 *  it under the terms of the GNU General Public License version 2 as published
 *  by the Free Software Foundation.
 *
 *  This program is distributed in the hope that it will be useful, but
 *  WITHOUT ANY WARRANTY; without even the implied warranty of
 *  MERCHANTABILITY or FITNESS FOR A PARTICULAR PURPOSE.  See the GNU
 *  General Public License for more details.
 *
 * ~~~~~~~~~~~~~~~~~~~~~~~~~~~~~~~~~~~~~~~~~~~~~~~~~~~~~~~~~~~~~~~~~~~~~~~~~~~
 */

#include <linux/acpi.h>
#include <linux/export.h>
#include <linux/mutex.h>
#include <linux/pm_qos.h>
#include <linux/pm_domain.h>
#include <linux/pm_runtime.h>
#include <linux/suspend.h>

#include "internal.h"

#define _COMPONENT	ACPI_POWER_COMPONENT
ACPI_MODULE_NAME("device_pm");

/**
 * acpi_power_state_string - String representation of ACPI device power state.
 * @state: ACPI device power state to return the string representation of.
 */
const char *acpi_power_state_string(int state)
{
	switch (state) {
	case ACPI_STATE_D0:
		return "D0";
	case ACPI_STATE_D1:
		return "D1";
	case ACPI_STATE_D2:
		return "D2";
	case ACPI_STATE_D3_HOT:
		return "D3hot";
	case ACPI_STATE_D3_COLD:
		return "D3cold";
	default:
		return "(unknown)";
	}
}

/**
 * acpi_device_get_power - Get power state of an ACPI device.
 * @device: Device to get the power state of.
 * @state: Place to store the power state of the device.
 *
 * This function does not update the device's power.state field, but it may
 * update its parent's power.state field (when the parent's power state is
 * unknown and the device's power state turns out to be D0).
 */
int acpi_device_get_power(struct acpi_device *device, int *state)
{
	int result = ACPI_STATE_UNKNOWN;

	if (!device || !state)
		return -EINVAL;

	if (!device->flags.power_manageable) {
		/* TBD: Non-recursive algorithm for walking up hierarchy. */
		*state = device->parent ?
			device->parent->power.state : ACPI_STATE_D0;
		goto out;
	}

	/*
	 * Get the device's power state from power resources settings and _PSC,
	 * if available.
	 */
	if (device->power.flags.power_resources) {
		int error = acpi_power_get_inferred_state(device, &result);
		if (error)
			return error;
	}
	if (device->power.flags.explicit_get) {
		acpi_handle handle = device->handle;
		unsigned long long psc;
		acpi_status status;

		status = acpi_evaluate_integer(handle, "_PSC", NULL, &psc);
		if (ACPI_FAILURE(status))
			return -ENODEV;

		/*
		 * The power resources settings may indicate a power state
		 * shallower than the actual power state of the device, because
		 * the same power resources may be referenced by other devices.
		 *
		 * For systems predating ACPI 4.0 we assume that D3hot is the
		 * deepest state that can be supported.
		 */
		if (psc > result && psc < ACPI_STATE_D3_COLD)
			result = psc;
		else if (result == ACPI_STATE_UNKNOWN)
			result = psc > ACPI_STATE_D2 ? ACPI_STATE_D3_HOT : psc;
	}

	/*
	 * If we were unsure about the device parent's power state up to this
	 * point, the fact that the device is in D0 implies that the parent has
	 * to be in D0 too, except if ignore_parent is set.
	 */
	if (!device->power.flags.ignore_parent && device->parent
	    && device->parent->power.state == ACPI_STATE_UNKNOWN
	    && result == ACPI_STATE_D0)
		device->parent->power.state = ACPI_STATE_D0;

	*state = result;

 out:
	ACPI_DEBUG_PRINT((ACPI_DB_INFO, "Device [%s] power state is %s\n",
			  device->pnp.bus_id, acpi_power_state_string(*state)));

	return 0;
}

static int acpi_dev_pm_explicit_set(struct acpi_device *adev, int state)
{
	if (adev->power.states[state].flags.explicit_set) {
		char method[5] = { '_', 'P', 'S', '0' + state, '\0' };
		acpi_status status;

		status = acpi_evaluate_object(adev->handle, method, NULL, NULL);
		if (ACPI_FAILURE(status))
			return -ENODEV;
	}
	return 0;
}

/**
 * acpi_device_set_power - Set power state of an ACPI device.
 * @device: Device to set the power state of.
 * @state: New power state to set.
 *
 * Callers must ensure that the device is power manageable before using this
 * function.
 */
int acpi_device_set_power(struct acpi_device *device, int state)
{
	int target_state = state;
	int result = 0;

	if (!device || !device->flags.power_manageable
	    || (state < ACPI_STATE_D0) || (state > ACPI_STATE_D3_COLD))
		return -EINVAL;

	/* Make sure this is a valid target state */

	if (state == device->power.state) {
		ACPI_DEBUG_PRINT((ACPI_DB_INFO, "Device [%s] already in %s\n",
				  device->pnp.bus_id,
				  acpi_power_state_string(state)));
		return 0;
	}

	if (state == ACPI_STATE_D3_COLD) {
		/*
		 * For transitions to D3cold we need to execute _PS3 and then
		 * possibly drop references to the power resources in use.
		 */
		state = ACPI_STATE_D3_HOT;
		/* If _PR3 is not available, use D3hot as the target state. */
		if (!device->power.states[ACPI_STATE_D3_COLD].flags.valid)
			target_state = state;
	} else if (!device->power.states[state].flags.valid) {
		dev_warn(&device->dev, "Power state %s not supported\n",
			 acpi_power_state_string(state));
		return -ENODEV;
	}

	if (!device->power.flags.ignore_parent &&
	    device->parent && (state < device->parent->power.state)) {
		dev_warn(&device->dev,
			 "Cannot transition to power state %s for parent in %s\n",
			 acpi_power_state_string(state),
			 acpi_power_state_string(device->parent->power.state));
		return -ENODEV;
	}

	/*
	 * Transition Power
	 * ----------------
	 * In accordance with ACPI 6, _PSx is executed before manipulating power
	 * resources, unless the target state is D0, in which case _PS0 is
	 * supposed to be executed after turning the power resources on.
	 */
	if (state > ACPI_STATE_D0) {
		/*
		 * According to ACPI 6, devices cannot go from lower-power
		 * (deeper) states to higher-power (shallower) states.
		 */
		if (state < device->power.state) {
			dev_warn(&device->dev, "Cannot transition from %s to %s\n",
				 acpi_power_state_string(device->power.state),
				 acpi_power_state_string(state));
			return -ENODEV;
		}

		result = acpi_dev_pm_explicit_set(device, state);
		if (result)
			goto end;

		if (device->power.flags.power_resources)
			result = acpi_power_transition(device, target_state);
	} else {
		if (device->power.flags.power_resources) {
			result = acpi_power_transition(device, ACPI_STATE_D0);
			if (result)
				goto end;
		}
		result = acpi_dev_pm_explicit_set(device, ACPI_STATE_D0);
	}

 end:
	if (result) {
		dev_warn(&device->dev, "Failed to change power state to %s\n",
			 acpi_power_state_string(state));
	} else {
		device->power.state = target_state;
		ACPI_DEBUG_PRINT((ACPI_DB_INFO,
				  "Device [%s] transitioned to %s\n",
				  device->pnp.bus_id,
				  acpi_power_state_string(state)));
	}

	return result;
}
EXPORT_SYMBOL(acpi_device_set_power);

int acpi_bus_set_power(acpi_handle handle, int state)
{
	struct acpi_device *device;
	int result;

	result = acpi_bus_get_device(handle, &device);
	if (result)
		return result;

	return acpi_device_set_power(device, state);
}
EXPORT_SYMBOL(acpi_bus_set_power);

int acpi_bus_init_power(struct acpi_device *device)
{
	int state;
	int result;

	if (!device)
		return -EINVAL;

	device->power.state = ACPI_STATE_UNKNOWN;
	if (!acpi_device_is_present(device)) {
		device->flags.initialized = false;
		return -ENXIO;
	}

	result = acpi_device_get_power(device, &state);
	if (result)
		return result;

	if (state < ACPI_STATE_D3_COLD && device->power.flags.power_resources) {
		/* Reference count the power resources. */
		result = acpi_power_on_resources(device, state);
		if (result)
			return result;

		if (state == ACPI_STATE_D0) {
			/*
			 * If _PSC is not present and the state inferred from
			 * power resources appears to be D0, it still may be
			 * necessary to execute _PS0 at this point, because
			 * another device using the same power resources may
			 * have been put into D0 previously and that's why we
			 * see D0 here.
			 */
			result = acpi_dev_pm_explicit_set(device, state);
			if (result)
				return result;
		}
	} else if (state == ACPI_STATE_UNKNOWN) {
		/*
		 * No power resources and missing _PSC?  Cross fingers and make
		 * it D0 in hope that this is what the BIOS put the device into.
		 * [We tried to force D0 here by executing _PS0, but that broke
		 * Toshiba P870-303 in a nasty way.]
		 */
		state = ACPI_STATE_D0;
	}
	device->power.state = state;
	return 0;
}

/**
 * acpi_device_fix_up_power - Force device with missing _PSC into D0.
 * @device: Device object whose power state is to be fixed up.
 *
 * Devices without power resources and _PSC, but having _PS0 and _PS3 defined,
 * are assumed to be put into D0 by the BIOS.  However, in some cases that may
 * not be the case and this function should be used then.
 */
int acpi_device_fix_up_power(struct acpi_device *device)
{
	int ret = 0;

	if (!device->power.flags.power_resources
	    && !device->power.flags.explicit_get
	    && device->power.state == ACPI_STATE_D0)
		ret = acpi_dev_pm_explicit_set(device, ACPI_STATE_D0);

	return ret;
}
EXPORT_SYMBOL_GPL(acpi_device_fix_up_power);

int acpi_device_update_power(struct acpi_device *device, int *state_p)
{
	int state;
	int result;

	if (device->power.state == ACPI_STATE_UNKNOWN) {
		result = acpi_bus_init_power(device);
		if (!result && state_p)
			*state_p = device->power.state;

		return result;
	}

	result = acpi_device_get_power(device, &state);
	if (result)
		return result;

	if (state == ACPI_STATE_UNKNOWN) {
		state = ACPI_STATE_D0;
		result = acpi_device_set_power(device, state);
		if (result)
			return result;
	} else {
		if (device->power.flags.power_resources) {
			/*
			 * We don't need to really switch the state, bu we need
			 * to update the power resources' reference counters.
			 */
			result = acpi_power_transition(device, state);
			if (result)
				return result;
		}
		device->power.state = state;
	}
	if (state_p)
		*state_p = state;

	return 0;
}
EXPORT_SYMBOL_GPL(acpi_device_update_power);

int acpi_bus_update_power(acpi_handle handle, int *state_p)
{
	struct acpi_device *device;
	int result;

	result = acpi_bus_get_device(handle, &device);
	return result ? result : acpi_device_update_power(device, state_p);
}
EXPORT_SYMBOL_GPL(acpi_bus_update_power);

bool acpi_bus_power_manageable(acpi_handle handle)
{
	struct acpi_device *device;
	int result;

	result = acpi_bus_get_device(handle, &device);
	return result ? false : device->flags.power_manageable;
}
EXPORT_SYMBOL(acpi_bus_power_manageable);

#ifdef CONFIG_PM
static DEFINE_MUTEX(acpi_pm_notifier_lock);
static DEFINE_MUTEX(acpi_pm_notifier_install_lock);

void acpi_pm_wakeup_event(struct device *dev)
{
	pm_wakeup_dev_event(dev, 0, acpi_s2idle_wakeup());
}
EXPORT_SYMBOL_GPL(acpi_pm_wakeup_event);

static void acpi_pm_notify_handler(acpi_handle handle, u32 val, void *not_used)
{
	struct acpi_device *adev;

	if (val != ACPI_NOTIFY_DEVICE_WAKE)
		return;

	acpi_handle_debug(handle, "Wake notify\n");

	adev = acpi_bus_get_acpi_device(handle);
	if (!adev)
		return;

	mutex_lock(&acpi_pm_notifier_lock);

	if (adev->wakeup.flags.notifier_present) {
		pm_wakeup_ws_event(adev->wakeup.ws, 0, acpi_s2idle_wakeup());
		if (adev->wakeup.context.func) {
			acpi_handle_debug(handle, "Running %pF for %s\n",
					  adev->wakeup.context.func,
					  dev_name(adev->wakeup.context.dev));
			adev->wakeup.context.func(&adev->wakeup.context);
		}
	}

	mutex_unlock(&acpi_pm_notifier_lock);

	acpi_bus_put_acpi_device(adev);
}

/**
 * acpi_add_pm_notifier - Register PM notify handler for given ACPI device.
 * @adev: ACPI device to add the notify handler for.
 * @dev: Device to generate a wakeup event for while handling the notification.
 * @func: Work function to execute when handling the notification.
 *
 * NOTE: @adev need not be a run-wake or wakeup device to be a valid source of
 * PM wakeup events.  For example, wakeup events may be generated for bridges
 * if one of the devices below the bridge is signaling wakeup, even if the
 * bridge itself doesn't have a wakeup GPE associated with it.
 */
acpi_status acpi_add_pm_notifier(struct acpi_device *adev, struct device *dev,
			void (*func)(struct acpi_device_wakeup_context *context))
{
	acpi_status status = AE_ALREADY_EXISTS;

	if (!dev && !func)
		return AE_BAD_PARAMETER;

	mutex_lock(&acpi_pm_notifier_install_lock);

	if (adev->wakeup.flags.notifier_present)
		goto out;

	status = acpi_install_notify_handler(adev->handle, ACPI_SYSTEM_NOTIFY,
					     acpi_pm_notify_handler, NULL);
	if (ACPI_FAILURE(status))
		goto out;

	mutex_lock(&acpi_pm_notifier_lock);
	adev->wakeup.ws = wakeup_source_register(dev_name(&adev->dev));
	adev->wakeup.context.dev = dev;
	adev->wakeup.context.func = func;
	adev->wakeup.flags.notifier_present = true;
	mutex_unlock(&acpi_pm_notifier_lock);

 out:
	mutex_unlock(&acpi_pm_notifier_install_lock);
	return status;
}

/**
 * acpi_remove_pm_notifier - Unregister PM notifier from given ACPI device.
 * @adev: ACPI device to remove the notifier from.
 */
acpi_status acpi_remove_pm_notifier(struct acpi_device *adev)
{
	acpi_status status = AE_BAD_PARAMETER;

	mutex_lock(&acpi_pm_notifier_install_lock);

	if (!adev->wakeup.flags.notifier_present)
		goto out;

	status = acpi_remove_notify_handler(adev->handle,
					    ACPI_SYSTEM_NOTIFY,
					    acpi_pm_notify_handler);
	if (ACPI_FAILURE(status))
		goto out;

	mutex_lock(&acpi_pm_notifier_lock);
	adev->wakeup.context.func = NULL;
	adev->wakeup.context.dev = NULL;
	wakeup_source_unregister(adev->wakeup.ws);
	adev->wakeup.flags.notifier_present = false;
	mutex_unlock(&acpi_pm_notifier_lock);

 out:
	mutex_unlock(&acpi_pm_notifier_install_lock);
	return status;
}

bool acpi_bus_can_wakeup(acpi_handle handle)
{
	struct acpi_device *device;
	int result;

	result = acpi_bus_get_device(handle, &device);
	return result ? false : device->wakeup.flags.valid;
}
EXPORT_SYMBOL(acpi_bus_can_wakeup);

bool acpi_pm_device_can_wakeup(struct device *dev)
{
	struct acpi_device *adev = ACPI_COMPANION(dev);

	return adev ? acpi_device_can_wakeup(adev) : false;
}

/**
 * acpi_dev_pm_get_state - Get preferred power state of ACPI device.
 * @dev: Device whose preferred target power state to return.
 * @adev: ACPI device node corresponding to @dev.
 * @target_state: System state to match the resultant device state.
 * @d_min_p: Location to store the highest power state available to the device.
 * @d_max_p: Location to store the lowest power state available to the device.
 *
 * Find the lowest power (highest number) and highest power (lowest number) ACPI
 * device power states that the device can be in while the system is in the
 * state represented by @target_state.  Store the integer numbers representing
 * those stats in the memory locations pointed to by @d_max_p and @d_min_p,
 * respectively.
 *
 * Callers must ensure that @dev and @adev are valid pointers and that @adev
 * actually corresponds to @dev before using this function.
 *
 * Returns 0 on success or -ENODATA when one of the ACPI methods fails or
 * returns a value that doesn't make sense.  The memory locations pointed to by
 * @d_max_p and @d_min_p are only modified on success.
 */
static int acpi_dev_pm_get_state(struct device *dev, struct acpi_device *adev,
				 u32 target_state, int *d_min_p, int *d_max_p)
{
	char method[] = { '_', 'S', '0' + target_state, 'D', '\0' };
	acpi_handle handle = adev->handle;
	unsigned long long ret;
	int d_min, d_max;
	bool wakeup = false;
	acpi_status status;

	/*
	 * If the system state is S0, the lowest power state the device can be
	 * in is D3cold, unless the device has _S0W and is supposed to signal
	 * wakeup, in which case the return value of _S0W has to be used as the
	 * lowest power state available to the device.
	 */
	d_min = ACPI_STATE_D0;
	d_max = ACPI_STATE_D3_COLD;

	/*
	 * If present, _SxD methods return the minimum D-state (highest power
	 * state) we can use for the corresponding S-states.  Otherwise, the
	 * minimum D-state is D0 (ACPI 3.x).
	 */
	if (target_state > ACPI_STATE_S0) {
		/*
		 * We rely on acpi_evaluate_integer() not clobbering the integer
		 * provided if AE_NOT_FOUND is returned.
		 */
		ret = d_min;
		status = acpi_evaluate_integer(handle, method, NULL, &ret);
		if ((ACPI_FAILURE(status) && status != AE_NOT_FOUND)
		    || ret > ACPI_STATE_D3_COLD)
			return -ENODATA;

		/*
		 * We need to handle legacy systems where D3hot and D3cold are
		 * the same and 3 is returned in both cases, so fall back to
		 * D3cold if D3hot is not a valid state.
		 */
		if (!adev->power.states[ret].flags.valid) {
			if (ret == ACPI_STATE_D3_HOT)
				ret = ACPI_STATE_D3_COLD;
			else
				return -ENODATA;
		}
		d_min = ret;
		wakeup = device_may_wakeup(dev) && adev->wakeup.flags.valid
			&& adev->wakeup.sleep_state >= target_state;
	} else {
		wakeup = adev->wakeup.flags.valid;
	}

	/*
	 * If _PRW says we can wake up the system from the target sleep state,
	 * the D-state returned by _SxD is sufficient for that (we assume a
	 * wakeup-aware driver if wake is set).  Still, if _SxW exists
	 * (ACPI 3.x), it should return the maximum (lowest power) D-state that
	 * can wake the system.  _S0W may be valid, too.
	 */
	if (wakeup) {
		method[3] = 'W';
		status = acpi_evaluate_integer(handle, method, NULL, &ret);
		if (status == AE_NOT_FOUND) {
			if (target_state > ACPI_STATE_S0)
				d_max = d_min;
		} else if (ACPI_SUCCESS(status) && ret <= ACPI_STATE_D3_COLD) {
			/* Fall back to D3cold if ret is not a valid state. */
			if (!adev->power.states[ret].flags.valid)
				ret = ACPI_STATE_D3_COLD;

			d_max = ret > d_min ? ret : d_min;
		} else {
			return -ENODATA;
		}
	}

	if (d_min_p)
		*d_min_p = d_min;

	if (d_max_p)
		*d_max_p = d_max;

	return 0;
}

/**
 * acpi_pm_device_sleep_state - Get preferred power state of ACPI device.
 * @dev: Device whose preferred target power state to return.
 * @d_min_p: Location to store the upper limit of the allowed states range.
 * @d_max_in: Deepest low-power state to take into consideration.
 * Return value: Preferred power state of the device on success, -ENODEV
 * if there's no 'struct acpi_device' for @dev, -EINVAL if @d_max_in is
 * incorrect, or -ENODATA on ACPI method failure.
 *
 * The caller must ensure that @dev is valid before using this function.
 */
int acpi_pm_device_sleep_state(struct device *dev, int *d_min_p, int d_max_in)
{
	struct acpi_device *adev;
	int ret, d_min, d_max;

	if (d_max_in < ACPI_STATE_D0 || d_max_in > ACPI_STATE_D3_COLD)
		return -EINVAL;

	if (d_max_in > ACPI_STATE_D2) {
		enum pm_qos_flags_status stat;

		stat = dev_pm_qos_flags(dev, PM_QOS_FLAG_NO_POWER_OFF);
		if (stat == PM_QOS_FLAGS_ALL)
			d_max_in = ACPI_STATE_D2;
	}

	adev = ACPI_COMPANION(dev);
	if (!adev) {
		dev_dbg(dev, "ACPI companion missing in %s!\n", __func__);
		return -ENODEV;
	}

	ret = acpi_dev_pm_get_state(dev, adev, acpi_target_system_state(),
				    &d_min, &d_max);
	if (ret)
		return ret;

	if (d_max_in < d_min)
		return -EINVAL;

	if (d_max > d_max_in) {
		for (d_max = d_max_in; d_max > d_min; d_max--) {
			if (adev->power.states[d_max].flags.valid)
				break;
		}
	}

	if (d_min_p)
		*d_min_p = d_min;

	return d_max;
}
EXPORT_SYMBOL(acpi_pm_device_sleep_state);

/**
 * acpi_pm_notify_work_func - ACPI devices wakeup notification work function.
 * @context: Device wakeup context.
 */
static void acpi_pm_notify_work_func(struct acpi_device_wakeup_context *context)
{
	struct device *dev = context->dev;

	if (dev) {
		pm_wakeup_event(dev, 0);
		pm_request_resume(dev);
	}
}

static DEFINE_MUTEX(acpi_wakeup_lock);

static int __acpi_device_wakeup_enable(struct acpi_device *adev,
				       u32 target_state, int max_count)
{
	struct acpi_device_wakeup *wakeup = &adev->wakeup;
	acpi_status status;
	int error = 0;

	mutex_lock(&acpi_wakeup_lock);

	if (wakeup->enable_count >= max_count)
		goto out;

	if (wakeup->enable_count > 0)
		goto inc;

	error = acpi_enable_wakeup_device_power(adev, target_state);
	if (error)
		goto out;

	status = acpi_enable_gpe(wakeup->gpe_device, wakeup->gpe_number);
	if (ACPI_FAILURE(status)) {
		acpi_disable_wakeup_device_power(adev);
		error = -EIO;
		goto out;
	}

inc:
	wakeup->enable_count++;

out:
	mutex_unlock(&acpi_wakeup_lock);
	return error;
}

/**
 * acpi_device_wakeup_enable - Enable wakeup functionality for device.
 * @adev: ACPI device to enable wakeup functionality for.
 * @target_state: State the system is transitioning into.
 *
 * Enable the GPE associated with @adev so that it can generate wakeup signals
 * for the device in response to external (remote) events and enable wakeup
 * power for it.
 *
 * Callers must ensure that @adev is a valid ACPI device node before executing
 * this function.
 */
static int acpi_device_wakeup_enable(struct acpi_device *adev, u32 target_state)
{
	return __acpi_device_wakeup_enable(adev, target_state, 1);
}

/**
 * acpi_device_wakeup_disable - Disable wakeup functionality for device.
 * @adev: ACPI device to disable wakeup functionality for.
 *
 * Disable the GPE associated with @adev and disable wakeup power for it.
 *
 * Callers must ensure that @adev is a valid ACPI device node before executing
 * this function.
 */
static void acpi_device_wakeup_disable(struct acpi_device *adev)
{
	struct acpi_device_wakeup *wakeup = &adev->wakeup;

	mutex_lock(&acpi_wakeup_lock);

	if (!wakeup->enable_count)
		goto out;

	acpi_disable_gpe(wakeup->gpe_device, wakeup->gpe_number);
	acpi_disable_wakeup_device_power(adev);

	wakeup->enable_count--;

out:
	mutex_unlock(&acpi_wakeup_lock);
}

static int __acpi_pm_set_device_wakeup(struct device *dev, bool enable,
				       int max_count)
{
	struct acpi_device *adev;
	int error;

	adev = ACPI_COMPANION(dev);
	if (!adev) {
		dev_dbg(dev, "ACPI companion missing in %s!\n", __func__);
		return -ENODEV;
	}

	if (!acpi_device_can_wakeup(adev))
		return -EINVAL;

	if (!enable) {
		acpi_device_wakeup_disable(adev);
		dev_dbg(dev, "Wakeup disabled by ACPI\n");
		return 0;
	}

	error = __acpi_device_wakeup_enable(adev, acpi_target_system_state(),
					    max_count);
	if (!error)
		dev_dbg(dev, "Wakeup enabled by ACPI\n");

	return error;
}

/**
 * acpi_pm_set_device_wakeup - Enable/disable remote wakeup for given device.
 * @dev: Device to enable/disable to generate wakeup events.
 * @enable: Whether to enable or disable the wakeup functionality.
 */
int acpi_pm_set_device_wakeup(struct device *dev, bool enable)
{
	return __acpi_pm_set_device_wakeup(dev, enable, 1);
}
EXPORT_SYMBOL_GPL(acpi_pm_set_device_wakeup);

/**
 * acpi_pm_set_bridge_wakeup - Enable/disable remote wakeup for given bridge.
 * @dev: Bridge device to enable/disable to generate wakeup events.
 * @enable: Whether to enable or disable the wakeup functionality.
 */
int acpi_pm_set_bridge_wakeup(struct device *dev, bool enable)
{
	return __acpi_pm_set_device_wakeup(dev, enable, INT_MAX);
}
EXPORT_SYMBOL_GPL(acpi_pm_set_bridge_wakeup);

/**
 * acpi_dev_pm_low_power - Put ACPI device into a low-power state.
 * @dev: Device to put into a low-power state.
 * @adev: ACPI device node corresponding to @dev.
 * @system_state: System state to choose the device state for.
 */
static int acpi_dev_pm_low_power(struct device *dev, struct acpi_device *adev,
				 u32 system_state)
{
	int ret, state;

	if (!acpi_device_power_manageable(adev))
		return 0;

	ret = acpi_dev_pm_get_state(dev, adev, system_state, NULL, &state);
	return ret ? ret : acpi_device_set_power(adev, state);
}

/**
 * acpi_dev_pm_full_power - Put ACPI device into the full-power state.
 * @adev: ACPI device node to put into the full-power state.
 */
static int acpi_dev_pm_full_power(struct acpi_device *adev)
{
	return acpi_device_power_manageable(adev) ?
		acpi_device_set_power(adev, ACPI_STATE_D0) : 0;
}

/**
 * acpi_dev_suspend - Put device into a low-power state using ACPI.
 * @dev: Device to put into a low-power state.
 * @wakeup: Whether or not to enable wakeup for the device.
 *
 * Put the given device into a low-power state using the standard ACPI
 * mechanism.  Set up remote wakeup if desired, choose the state to put the
 * device into (this checks if remote wakeup is expected to work too), and set
 * the power state of the device.
 */
int acpi_dev_suspend(struct device *dev, bool wakeup)
{
	struct acpi_device *adev = ACPI_COMPANION(dev);
	u32 target_state = acpi_target_system_state();
	int error;

	if (!adev)
		return 0;

<<<<<<< HEAD
	remote_wakeup = dev_pm_qos_flags(dev, PM_QOS_FLAG_REMOTE_WAKEUP) >
				PM_QOS_FLAGS_NONE;
	if (remote_wakeup) {
		error = acpi_device_wakeup_enable(adev, ACPI_STATE_S0);
		if (error)
			return -EAGAIN;
	}

	error = acpi_dev_pm_low_power(dev, adev, ACPI_STATE_S0);
	if (error && remote_wakeup)
=======
	if (wakeup && acpi_device_can_wakeup(adev)) {
		error = acpi_device_wakeup_enable(adev, target_state);
		if (error)
			return -EAGAIN;
	} else {
		wakeup = false;
	}

	error = acpi_dev_pm_low_power(dev, adev, target_state);
	if (error && wakeup)
>>>>>>> 9abd04af
		acpi_device_wakeup_disable(adev);

	return error;
}
EXPORT_SYMBOL_GPL(acpi_dev_suspend);

/**
 * acpi_dev_resume - Put device into the full-power state using ACPI.
 * @dev: Device to put into the full-power state.
 *
 * Put the given device into the full-power state using the standard ACPI
 * mechanism.  Set the power state of the device to ACPI D0 and disable wakeup.
 */
int acpi_dev_resume(struct device *dev)
{
	struct acpi_device *adev = ACPI_COMPANION(dev);
	int error;

	if (!adev)
		return 0;

	error = acpi_dev_pm_full_power(adev);
	acpi_device_wakeup_disable(adev);
	return error;
}
EXPORT_SYMBOL_GPL(acpi_dev_resume);

/**
 * acpi_subsys_runtime_suspend - Suspend device using ACPI.
 * @dev: Device to suspend.
 *
 * Carry out the generic runtime suspend procedure for @dev and use ACPI to put
 * it into a runtime low-power state.
 */
int acpi_subsys_runtime_suspend(struct device *dev)
{
	int ret = pm_generic_runtime_suspend(dev);
	return ret ? ret : acpi_dev_suspend(dev, true);
}
EXPORT_SYMBOL_GPL(acpi_subsys_runtime_suspend);

/**
 * acpi_subsys_runtime_resume - Resume device using ACPI.
 * @dev: Device to Resume.
 *
 * Use ACPI to put the given device into the full-power state and carry out the
 * generic runtime resume procedure for it.
 */
int acpi_subsys_runtime_resume(struct device *dev)
{
	int ret = acpi_dev_resume(dev);
	return ret ? ret : pm_generic_runtime_resume(dev);
}
EXPORT_SYMBOL_GPL(acpi_subsys_runtime_resume);

#ifdef CONFIG_PM_SLEEP
static bool acpi_dev_needs_resume(struct device *dev, struct acpi_device *adev)
{
<<<<<<< HEAD
	struct acpi_device *adev = ACPI_COMPANION(dev);
	u32 target_state;
	bool wakeup;
	int error;

	if (!adev)
		return 0;

	target_state = acpi_target_system_state();
	wakeup = device_may_wakeup(dev) && acpi_device_can_wakeup(adev);
	if (wakeup) {
		error = acpi_device_wakeup_enable(adev, target_state);
		if (error)
			return error;
	}

	error = acpi_dev_pm_low_power(dev, adev, target_state);
	if (error && wakeup)
		acpi_device_wakeup_disable(adev);
=======
	u32 sys_target = acpi_target_system_state();
	int ret, state;

	if (!pm_runtime_suspended(dev) || !adev ||
	    device_may_wakeup(dev) != !!adev->wakeup.prepare_count)
		return true;
>>>>>>> 9abd04af

	if (sys_target == ACPI_STATE_S0)
		return false;

	if (adev->power.flags.dsw_present)
		return true;

	ret = acpi_dev_pm_get_state(dev, adev, sys_target, NULL, &state);
	if (ret)
		return true;

<<<<<<< HEAD
	error = acpi_dev_pm_full_power(adev);
	acpi_device_wakeup_disable(adev);
	return error;
=======
	return state != adev->power.state;
>>>>>>> 9abd04af
}

/**
 * acpi_subsys_prepare - Prepare device for system transition to a sleep state.
 * @dev: Device to prepare.
 */
int acpi_subsys_prepare(struct device *dev)
{
	struct acpi_device *adev = ACPI_COMPANION(dev);

	if (dev->driver && dev->driver->pm && dev->driver->pm->prepare) {
		int ret = dev->driver->pm->prepare(dev);

		if (ret < 0)
			return ret;

		if (!ret && dev_pm_test_driver_flags(dev, DPM_FLAG_SMART_PREPARE))
			return 0;
	}

	return !acpi_dev_needs_resume(dev, adev);
}
EXPORT_SYMBOL_GPL(acpi_subsys_prepare);

/**
 * acpi_subsys_complete - Finalize device's resume during system resume.
 * @dev: Device to handle.
 */
void acpi_subsys_complete(struct device *dev)
{
	pm_generic_complete(dev);
	/*
	 * If the device had been runtime-suspended before the system went into
	 * the sleep state it is going out of and it has never been resumed till
	 * now, resume it in case the firmware powered it up.
	 */
	if (dev->power.direct_complete && pm_resume_via_firmware())
		pm_request_resume(dev);
}
EXPORT_SYMBOL_GPL(acpi_subsys_complete);

/**
 * acpi_subsys_suspend - Run the device driver's suspend callback.
 * @dev: Device to handle.
 *
 * Follow PCI and resume devices from runtime suspend before running their
 * system suspend callbacks, unless the driver can cope with runtime-suspended
 * devices during system suspend and there are no ACPI-specific reasons for
 * resuming them.
 */
int acpi_subsys_suspend(struct device *dev)
{
	if (!dev_pm_test_driver_flags(dev, DPM_FLAG_SMART_SUSPEND) ||
	    acpi_dev_needs_resume(dev, ACPI_COMPANION(dev)))
		pm_runtime_resume(dev);

	return pm_generic_suspend(dev);
}
EXPORT_SYMBOL_GPL(acpi_subsys_suspend);

/**
 * acpi_subsys_suspend_late - Suspend device using ACPI.
 * @dev: Device to suspend.
 *
 * Carry out the generic late suspend procedure for @dev and use ACPI to put
 * it into a low-power state during system transition into a sleep state.
 */
int acpi_subsys_suspend_late(struct device *dev)
{
	int ret;

	if (dev_pm_smart_suspend_and_suspended(dev))
		return 0;

	ret = pm_generic_suspend_late(dev);
	return ret ? ret : acpi_dev_suspend(dev, device_may_wakeup(dev));
}
EXPORT_SYMBOL_GPL(acpi_subsys_suspend_late);

/**
 * acpi_subsys_suspend_noirq - Run the device driver's "noirq" suspend callback.
 * @dev: Device to suspend.
 */
int acpi_subsys_suspend_noirq(struct device *dev)
{
	if (dev_pm_smart_suspend_and_suspended(dev))
		return 0;

	return pm_generic_suspend_noirq(dev);
}
EXPORT_SYMBOL_GPL(acpi_subsys_suspend_noirq);

/**
 * acpi_subsys_resume_noirq - Run the device driver's "noirq" resume callback.
 * @dev: Device to handle.
 */
int acpi_subsys_resume_noirq(struct device *dev)
{
	/*
	 * Devices with DPM_FLAG_SMART_SUSPEND may be left in runtime suspend
	 * during system suspend, so update their runtime PM status to "active"
	 * as they will be put into D0 going forward.
	 */
	if (dev_pm_smart_suspend_and_suspended(dev))
		pm_runtime_set_active(dev);

	return pm_generic_resume_noirq(dev);
}
EXPORT_SYMBOL_GPL(acpi_subsys_resume_noirq);

/**
 * acpi_subsys_resume_early - Resume device using ACPI.
 * @dev: Device to Resume.
 *
 * Use ACPI to put the given device into the full-power state and carry out the
 * generic early resume procedure for it during system transition into the
 * working state.
 */
int acpi_subsys_resume_early(struct device *dev)
{
	int ret = acpi_dev_resume(dev);
	return ret ? ret : pm_generic_resume_early(dev);
}
EXPORT_SYMBOL_GPL(acpi_subsys_resume_early);

/**
 * acpi_subsys_freeze - Run the device driver's freeze callback.
 * @dev: Device to handle.
 */
int acpi_subsys_freeze(struct device *dev)
{
	/*
	 * This used to be done in acpi_subsys_prepare() for all devices and
	 * some drivers may depend on it, so do it here.  Ideally, however,
	 * runtime-suspended devices should not be touched during freeze/thaw
	 * transitions.
	 */
	if (!dev_pm_test_driver_flags(dev, DPM_FLAG_SMART_SUSPEND))
		pm_runtime_resume(dev);

	return pm_generic_freeze(dev);
}
EXPORT_SYMBOL_GPL(acpi_subsys_freeze);

/**
 * acpi_subsys_freeze_late - Run the device driver's "late" freeze callback.
 * @dev: Device to handle.
 */
int acpi_subsys_freeze_late(struct device *dev)
{

	if (dev_pm_smart_suspend_and_suspended(dev))
		return 0;

	return pm_generic_freeze_late(dev);
}
EXPORT_SYMBOL_GPL(acpi_subsys_freeze_late);

/**
 * acpi_subsys_freeze_noirq - Run the device driver's "noirq" freeze callback.
 * @dev: Device to handle.
 */
int acpi_subsys_freeze_noirq(struct device *dev)
{

	if (dev_pm_smart_suspend_and_suspended(dev))
		return 0;

	return pm_generic_freeze_noirq(dev);
}
EXPORT_SYMBOL_GPL(acpi_subsys_freeze_noirq);

/**
 * acpi_subsys_thaw_noirq - Run the device driver's "noirq" thaw callback.
 * @dev: Device to handle.
 */
int acpi_subsys_thaw_noirq(struct device *dev)
{
	/*
	 * If the device is in runtime suspend, the "thaw" code may not work
	 * correctly with it, so skip the driver callback and make the PM core
	 * skip all of the subsequent "thaw" callbacks for the device.
	 */
	if (dev_pm_smart_suspend_and_suspended(dev)) {
		dev->power.direct_complete = true;
		return 0;
	}

	return pm_generic_thaw_noirq(dev);
}
EXPORT_SYMBOL_GPL(acpi_subsys_thaw_noirq);
#endif /* CONFIG_PM_SLEEP */

static struct dev_pm_domain acpi_general_pm_domain = {
	.ops = {
		.runtime_suspend = acpi_subsys_runtime_suspend,
		.runtime_resume = acpi_subsys_runtime_resume,
#ifdef CONFIG_PM_SLEEP
		.prepare = acpi_subsys_prepare,
		.complete = acpi_subsys_complete,
		.suspend = acpi_subsys_suspend,
		.suspend_late = acpi_subsys_suspend_late,
		.suspend_noirq = acpi_subsys_suspend_noirq,
		.resume_noirq = acpi_subsys_resume_noirq,
		.resume_early = acpi_subsys_resume_early,
		.freeze = acpi_subsys_freeze,
		.freeze_late = acpi_subsys_freeze_late,
		.freeze_noirq = acpi_subsys_freeze_noirq,
		.thaw_noirq = acpi_subsys_thaw_noirq,
		.poweroff = acpi_subsys_suspend,
		.poweroff_late = acpi_subsys_suspend_late,
		.poweroff_noirq = acpi_subsys_suspend_noirq,
		.restore_noirq = acpi_subsys_resume_noirq,
		.restore_early = acpi_subsys_resume_early,
#endif
	},
};

/**
 * acpi_dev_pm_detach - Remove ACPI power management from the device.
 * @dev: Device to take care of.
 * @power_off: Whether or not to try to remove power from the device.
 *
 * Remove the device from the general ACPI PM domain and remove its wakeup
 * notifier.  If @power_off is set, additionally remove power from the device if
 * possible.
 *
 * Callers must ensure proper synchronization of this function with power
 * management callbacks.
 */
static void acpi_dev_pm_detach(struct device *dev, bool power_off)
{
	struct acpi_device *adev = ACPI_COMPANION(dev);

	if (adev && dev->pm_domain == &acpi_general_pm_domain) {
		dev_pm_domain_set(dev, NULL);
		acpi_remove_pm_notifier(adev);
		if (power_off) {
			/*
			 * If the device's PM QoS resume latency limit or flags
			 * have been exposed to user space, they have to be
			 * hidden at this point, so that they don't affect the
			 * choice of the low-power state to put the device into.
			 */
			dev_pm_qos_hide_latency_limit(dev);
			dev_pm_qos_hide_flags(dev);
			acpi_device_wakeup_disable(adev);
			acpi_dev_pm_low_power(dev, adev, ACPI_STATE_S0);
		}
	}
}

/**
 * acpi_dev_pm_attach - Prepare device for ACPI power management.
 * @dev: Device to prepare.
 * @power_on: Whether or not to power on the device.
 *
 * If @dev has a valid ACPI handle that has a valid struct acpi_device object
 * attached to it, install a wakeup notification handler for the device and
 * add it to the general ACPI PM domain.  If @power_on is set, the device will
 * be put into the ACPI D0 state before the function returns.
 *
 * This assumes that the @dev's bus type uses generic power management callbacks
 * (or doesn't use any power management callbacks at all).
 *
 * Callers must ensure proper synchronization of this function with power
 * management callbacks.
 */
int acpi_dev_pm_attach(struct device *dev, bool power_on)
{
	struct acpi_device *adev = ACPI_COMPANION(dev);

	if (!adev)
		return -ENODEV;

	if (dev->pm_domain)
		return -EEXIST;

	/*
	 * Only attach the power domain to the first device if the
	 * companion is shared by multiple. This is to prevent doing power
	 * management twice.
	 */
	if (!acpi_device_is_first_physical_node(adev, dev))
		return -EBUSY;

	acpi_add_pm_notifier(adev, dev, acpi_pm_notify_work_func);
	dev_pm_domain_set(dev, &acpi_general_pm_domain);
	if (power_on) {
		acpi_dev_pm_full_power(adev);
		acpi_device_wakeup_disable(adev);
	}

	dev->pm_domain->detach = acpi_dev_pm_detach;
	return 0;
}
EXPORT_SYMBOL_GPL(acpi_dev_pm_attach);
#endif /* CONFIG_PM */<|MERGE_RESOLUTION|>--- conflicted
+++ resolved
@@ -868,18 +868,6 @@
 	if (!adev)
 		return 0;
 
-<<<<<<< HEAD
-	remote_wakeup = dev_pm_qos_flags(dev, PM_QOS_FLAG_REMOTE_WAKEUP) >
-				PM_QOS_FLAGS_NONE;
-	if (remote_wakeup) {
-		error = acpi_device_wakeup_enable(adev, ACPI_STATE_S0);
-		if (error)
-			return -EAGAIN;
-	}
-
-	error = acpi_dev_pm_low_power(dev, adev, ACPI_STATE_S0);
-	if (error && remote_wakeup)
-=======
 	if (wakeup && acpi_device_can_wakeup(adev)) {
 		error = acpi_device_wakeup_enable(adev, target_state);
 		if (error)
@@ -890,7 +878,6 @@
 
 	error = acpi_dev_pm_low_power(dev, adev, target_state);
 	if (error && wakeup)
->>>>>>> 9abd04af
 		acpi_device_wakeup_disable(adev);
 
 	return error;
@@ -949,34 +936,12 @@
 #ifdef CONFIG_PM_SLEEP
 static bool acpi_dev_needs_resume(struct device *dev, struct acpi_device *adev)
 {
-<<<<<<< HEAD
-	struct acpi_device *adev = ACPI_COMPANION(dev);
-	u32 target_state;
-	bool wakeup;
-	int error;
-
-	if (!adev)
-		return 0;
-
-	target_state = acpi_target_system_state();
-	wakeup = device_may_wakeup(dev) && acpi_device_can_wakeup(adev);
-	if (wakeup) {
-		error = acpi_device_wakeup_enable(adev, target_state);
-		if (error)
-			return error;
-	}
-
-	error = acpi_dev_pm_low_power(dev, adev, target_state);
-	if (error && wakeup)
-		acpi_device_wakeup_disable(adev);
-=======
 	u32 sys_target = acpi_target_system_state();
 	int ret, state;
 
 	if (!pm_runtime_suspended(dev) || !adev ||
 	    device_may_wakeup(dev) != !!adev->wakeup.prepare_count)
 		return true;
->>>>>>> 9abd04af
 
 	if (sys_target == ACPI_STATE_S0)
 		return false;
@@ -988,13 +953,7 @@
 	if (ret)
 		return true;
 
-<<<<<<< HEAD
-	error = acpi_dev_pm_full_power(adev);
-	acpi_device_wakeup_disable(adev);
-	return error;
-=======
 	return state != adev->power.state;
->>>>>>> 9abd04af
 }
 
 /**
