--- conflicted
+++ resolved
@@ -369,11 +369,6 @@
 	int ret;
 
 	wl1271_debug(DEBUG_CMD, "cmd role enable");
-<<<<<<< HEAD
-
-	if (WARN_ON(*role_id != WL12XX_INVALID_ROLE_ID))
-		return -EBUSY;
-=======
 
 	if (WARN_ON(*role_id != WL12XX_INVALID_ROLE_ID))
 		return -EBUSY;
@@ -419,7 +414,6 @@
 
 	if (WARN_ON(*role_id == WL12XX_INVALID_ROLE_ID))
 		return -ENOENT;
->>>>>>> 08740735
 
 	cmd = kzalloc(sizeof(*cmd), GFP_KERNEL);
 	if (!cmd) {
@@ -471,101 +465,9 @@
 
 	wl->session_counter++;
 
-<<<<<<< HEAD
-	/* get role id */
-	cmd->role_id = find_first_zero_bit(wl->roles_map, WL12XX_MAX_ROLES);
-	if (cmd->role_id >= WL12XX_MAX_ROLES) {
-		ret = -EBUSY;
-		goto out_free;
-	}
-
-	memcpy(cmd->mac_address, wl->mac_addr, ETH_ALEN);
-	cmd->role_type = role_type;
-
-	ret = wl1271_cmd_send(wl, CMD_ROLE_ENABLE, cmd, sizeof(*cmd), 0);
-	if (ret < 0) {
-		wl1271_error("failed to initiate cmd role enable");
-		goto out_free;
-	}
-
-	__set_bit(cmd->role_id, wl->roles_map);
-	*role_id = cmd->role_id;
-
-out_free:
-	kfree(cmd);
-
-out:
-	return ret;
-}
-
-int wl12xx_cmd_role_disable(struct wl1271 *wl, u8 *role_id)
-{
-	struct wl12xx_cmd_role_disable *cmd;
-	int ret;
-
-	wl1271_debug(DEBUG_CMD, "cmd role disable");
-
-	if (WARN_ON(*role_id == WL12XX_INVALID_ROLE_ID))
-		return -ENOENT;
-
-	cmd = kzalloc(sizeof(*cmd), GFP_KERNEL);
-	if (!cmd) {
-		ret = -ENOMEM;
-		goto out;
-	}
-	cmd->role_id = *role_id;
-
-	ret = wl1271_cmd_send(wl, CMD_ROLE_DISABLE, cmd, sizeof(*cmd), 0);
-	if (ret < 0) {
-		wl1271_error("failed to initiate cmd role disable");
-		goto out_free;
-	}
-
-	__clear_bit(*role_id, wl->roles_map);
-	*role_id = WL12XX_INVALID_ROLE_ID;
-
-out_free:
-	kfree(cmd);
-
-out:
-	return ret;
-}
-
-static int wl12xx_allocate_link(struct wl1271 *wl, u8 *hlid)
-{
-	u8 link = find_first_zero_bit(wl->links_map, WL12XX_MAX_LINKS);
-	if (link >= WL12XX_MAX_LINKS)
-		return -EBUSY;
-
-	__set_bit(link, wl->links_map);
-	*hlid = link;
-	return 0;
-}
-
-static void wl12xx_free_link(struct wl1271 *wl, u8 *hlid)
-{
-	if (*hlid == WL12XX_INVALID_LINK_ID)
-		return;
-
-	__clear_bit(*hlid, wl->links_map);
-	*hlid = WL12XX_INVALID_LINK_ID;
-}
-
-static int wl12xx_get_new_session_id(struct wl1271 *wl)
-{
-	if (wl->session_counter >= SESSION_COUNTER_MAX)
-		wl->session_counter = 0;
-
-	wl->session_counter++;
-
 	return wl->session_counter;
 }
 
-=======
-	return wl->session_counter;
-}
-
->>>>>>> 08740735
 int wl12xx_cmd_role_start_dev(struct wl1271 *wl)
 {
 	struct wl12xx_cmd_role_start *cmd;
@@ -594,7 +496,6 @@
 
 	wl1271_debug(DEBUG_CMD, "role start: roleid=%d, hlid=%d, session=%d",
 		     cmd->role_id, cmd->device.hlid, cmd->device.session);
-<<<<<<< HEAD
 
 	ret = wl1271_cmd_send(wl, CMD_ROLE_START, cmd, sizeof(*cmd), 0);
 	if (ret < 0) {
@@ -649,62 +550,6 @@
 		goto out_free;
 	}
 
-=======
-
-	ret = wl1271_cmd_send(wl, CMD_ROLE_START, cmd, sizeof(*cmd), 0);
-	if (ret < 0) {
-		wl1271_error("failed to initiate cmd role enable");
-		goto err_hlid;
-	}
-
-	goto out_free;
-
-err_hlid:
-	/* clear links on error */
-	__clear_bit(wl->dev_hlid, wl->links_map);
-	wl->dev_hlid = WL12XX_INVALID_LINK_ID;
-
-
-out_free:
-	kfree(cmd);
-
-out:
-	return ret;
-}
-
-int wl12xx_cmd_role_stop_dev(struct wl1271 *wl)
-{
-	struct wl12xx_cmd_role_stop *cmd;
-	int ret;
-
-	if (WARN_ON(wl->dev_hlid == WL12XX_INVALID_LINK_ID))
-		return -EINVAL;
-
-	cmd = kzalloc(sizeof(*cmd), GFP_KERNEL);
-	if (!cmd) {
-		ret = -ENOMEM;
-		goto out;
-	}
-
-	wl1271_debug(DEBUG_CMD, "cmd role stop dev");
-
-	cmd->role_id = wl->dev_role_id;
-	cmd->disc_type = DISCONNECT_IMMEDIATE;
-	cmd->reason = cpu_to_le16(WLAN_REASON_UNSPECIFIED);
-
-	ret = wl1271_cmd_send(wl, CMD_ROLE_STOP, cmd, sizeof(*cmd), 0);
-	if (ret < 0) {
-		wl1271_error("failed to initiate cmd role stop");
-		goto out_free;
-	}
-
-	ret = wl1271_cmd_wait_for_event(wl, DISCONNECT_EVENT_COMPLETE_ID);
-	if (ret < 0) {
-		wl1271_error("cmd role stop dev event completion error");
-		goto out_free;
-	}
-
->>>>>>> 08740735
 	wl12xx_free_link(wl, &wl->dev_hlid);
 
 out_free:
@@ -816,18 +661,9 @@
 
 	wl1271_debug(DEBUG_CMD, "cmd role start ap %d", wl->role_id);
 
-<<<<<<< HEAD
-	/*
-	 * We currently do not support hidden SSID. The real SSID
-	 * should be fetched from mac80211 first.
-	 */
-	if (wl->ssid_len == 0) {
-		wl1271_warning("Hidden SSID currently not supported for AP");
-=======
 	/* trying to use hidden SSID with an old hostapd version */
 	if (wl->ssid_len == 0 && !bss_conf->hidden_ssid) {
 		wl1271_error("got a null SSID from beacon/bss");
->>>>>>> 08740735
 		ret = -EINVAL;
 		goto out;
 	}
@@ -856,11 +692,6 @@
 	cmd->ap.dtim_interval = bss_conf->dtim_period;
 	cmd->ap.beacon_expiry = WL1271_AP_DEF_BEACON_EXP;
 	cmd->channel = wl->channel;
-<<<<<<< HEAD
-	cmd->ap.ssid_len = wl->ssid_len;
-	cmd->ap.ssid_type = WL12XX_SSID_TYPE_PUBLIC;
-	memcpy(cmd->ap.ssid, wl->ssid, wl->ssid_len);
-=======
 
 	if (!bss_conf->hidden_ssid) {
 		/* take the SSID from the beacon for backward compatibility */
@@ -873,7 +704,6 @@
 		memcpy(cmd->ap.ssid, bss_conf->ssid, bss_conf->ssid_len);
 	}
 
->>>>>>> 08740735
 	cmd->ap.local_rates = cpu_to_le32(0xffffffff);
 
 	switch (wl->band) {
@@ -933,8 +763,6 @@
 
 	wl12xx_free_link(wl, &wl->ap_bcast_hlid);
 	wl12xx_free_link(wl, &wl->ap_global_hlid);
-<<<<<<< HEAD
-=======
 
 out_free:
 	kfree(cmd);
@@ -996,7 +824,6 @@
 err_hlid:
 	/* clear links on error. */
 	wl12xx_free_link(wl, &wl->sta_hlid);
->>>>>>> 08740735
 
 out_free:
 	kfree(cmd);
@@ -1005,70 +832,6 @@
 	return ret;
 }
 
-<<<<<<< HEAD
-int wl12xx_cmd_role_start_ibss(struct wl1271 *wl)
-{
-	struct wl12xx_cmd_role_start *cmd;
-	struct ieee80211_bss_conf *bss_conf = &wl->vif->bss_conf;
-	int ret;
-
-	cmd = kzalloc(sizeof(*cmd), GFP_KERNEL);
-	if (!cmd) {
-		ret = -ENOMEM;
-		goto out;
-	}
-
-	wl1271_debug(DEBUG_CMD, "cmd role start ibss %d", wl->role_id);
-
-	cmd->role_id = wl->role_id;
-	if (wl->band == IEEE80211_BAND_5GHZ)
-		cmd->band = WL12XX_BAND_5GHZ;
-	cmd->channel = wl->channel;
-	cmd->ibss.basic_rate_set = cpu_to_le32(wl->basic_rate_set);
-	cmd->ibss.beacon_interval = cpu_to_le16(wl->beacon_int);
-	cmd->ibss.dtim_interval = bss_conf->dtim_period;
-	cmd->ibss.ssid_type = WL12XX_SSID_TYPE_ANY;
-	cmd->ibss.ssid_len = wl->ssid_len;
-	memcpy(cmd->ibss.ssid, wl->ssid, wl->ssid_len);
-	memcpy(cmd->ibss.bssid, wl->bssid, ETH_ALEN);
-	cmd->sta.local_rates = cpu_to_le32(wl->rate_set);
-
-	if (wl->sta_hlid == WL12XX_INVALID_LINK_ID) {
-		ret = wl12xx_allocate_link(wl, &wl->sta_hlid);
-		if (ret)
-			goto out_free;
-	}
-	cmd->ibss.hlid = wl->sta_hlid;
-	cmd->ibss.remote_rates = cpu_to_le32(wl->rate_set);
-
-	wl1271_debug(DEBUG_CMD, "role start: roleid=%d, hlid=%d, session=%d "
-		     "basic_rate_set: 0x%x, remote_rates: 0x%x",
-		     wl->role_id, cmd->sta.hlid, cmd->sta.session,
-		     wl->basic_rate_set, wl->rate_set);
-
-	wl1271_debug(DEBUG_CMD, "wl->bssid = %pM", wl->bssid);
-
-	ret = wl1271_cmd_send(wl, CMD_ROLE_START, cmd, sizeof(*cmd), 0);
-	if (ret < 0) {
-		wl1271_error("failed to initiate cmd role enable");
-		goto err_hlid;
-	}
-
-	goto out_free;
-
-err_hlid:
-	/* clear links on error. */
-	wl12xx_free_link(wl, &wl->sta_hlid);
-
-out_free:
-	kfree(cmd);
-
-out:
-	return ret;
-}
-
-=======
->>>>>>> 08740735
 
 /**
  * send test command to firmware
@@ -1656,11 +1419,7 @@
 int wl12xx_cmd_add_peer(struct wl1271 *wl, struct ieee80211_sta *sta, u8 hlid)
 {
 	struct wl12xx_cmd_add_peer *cmd;
-<<<<<<< HEAD
-	int ret;
-=======
 	int i, ret;
->>>>>>> 08740735
 	u32 sta_rates;
 
 	wl1271_debug(DEBUG_CMD, "cmd add peer %d", (int)hlid);
@@ -1671,20 +1430,10 @@
 		goto out;
 	}
 
-<<<<<<< HEAD
-	/* currently we don't support UAPSD */
-	cmd->sp_len = 0;
-
-=======
->>>>>>> 08740735
 	memcpy(cmd->addr, sta->addr, ETH_ALEN);
 	cmd->bss_index = WL1271_AP_BSS_INDEX;
 	cmd->aid = sta->aid;
 	cmd->hlid = hlid;
-<<<<<<< HEAD
-	cmd->wmm = sta->wme ? 1 : 0;
-
-=======
 	cmd->sp_len = sta->max_sp;
 	cmd->wmm = sta->wme ? 1 : 0;
 
@@ -1694,25 +1443,17 @@
 		else
 			cmd->psd_type[i] = WL1271_PSD_LEGACY;
 
->>>>>>> 08740735
 	sta_rates = sta->supp_rates[wl->band];
 	if (sta->ht_cap.ht_supported)
 		sta_rates |= sta->ht_cap.mcs.rx_mask[0] << HW_HT_RATES_OFFSET;
 
 	cmd->supported_rates =
-<<<<<<< HEAD
-		cpu_to_le32(wl1271_tx_enabled_rates_get(wl, sta_rates));
-
-	wl1271_debug(DEBUG_CMD, "new peer rates: 0x%x", cmd->supported_rates);
-
-=======
 		cpu_to_le32(wl1271_tx_enabled_rates_get(wl, sta_rates,
 							wl->band));
 
 	wl1271_debug(DEBUG_CMD, "new peer rates=0x%x queues=0x%x",
 		     cmd->supported_rates, sta->uapsd_queues);
 
->>>>>>> 08740735
 	ret = wl1271_cmd_send(wl, CMD_ADD_PEER, cmd, sizeof(*cmd), 0);
 	if (ret < 0) {
 		wl1271_error("failed to initiate cmd add peer");
