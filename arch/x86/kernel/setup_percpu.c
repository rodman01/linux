#include <linux/kernel.h>
#include <linux/module.h>
#include <linux/init.h>
#include <linux/bootmem.h>
#include <linux/percpu.h>
#include <linux/kexec.h>
#include <linux/crash_dump.h>
#include <linux/smp.h>
#include <linux/topology.h>
#include <linux/pfn.h>
#include <asm/sections.h>
#include <asm/processor.h>
#include <asm/setup.h>
#include <asm/mpspec.h>
#include <asm/apicdef.h>
#include <asm/highmem.h>
#include <asm/proto.h>
#include <asm/cpumask.h>
#include <asm/cpu.h>
#include <asm/stackprotector.h>

#ifdef CONFIG_DEBUG_PER_CPU_MAPS
# define DBG(x...) printk(KERN_DEBUG x)
#else
# define DBG(x...)
#endif

DEFINE_PER_CPU(int, cpu_number);
EXPORT_PER_CPU_SYMBOL(cpu_number);
<<<<<<< HEAD

#ifdef CONFIG_X86_64
#define BOOT_PERCPU_OFFSET ((unsigned long)__per_cpu_load)
#else
#define BOOT_PERCPU_OFFSET 0
#endif

DEFINE_PER_CPU(unsigned long, this_cpu_off) = BOOT_PERCPU_OFFSET;
EXPORT_PER_CPU_SYMBOL(this_cpu_off);

unsigned long __per_cpu_offset[NR_CPUS] __read_mostly = {
	[0 ... NR_CPUS-1] = BOOT_PERCPU_OFFSET,
};
EXPORT_SYMBOL(__per_cpu_offset);

/**
 * pcpu_need_numa - determine percpu allocation needs to consider NUMA
 *
 * If NUMA is not configured or there is only one NUMA node available,
 * there is no reason to consider NUMA.  This function determines
 * whether percpu allocation should consider NUMA or not.
 *
 * RETURNS:
 * true if NUMA should be considered; otherwise, false.
 */
static bool __init pcpu_need_numa(void)
{
#ifdef CONFIG_NEED_MULTIPLE_NODES
	pg_data_t *last = NULL;
	unsigned int cpu;

	for_each_possible_cpu(cpu) {
		int node = early_cpu_to_node(cpu);

		if (node_online(node) && NODE_DATA(node) &&
		    last && last != NODE_DATA(node))
			return true;

		last = NODE_DATA(node);
	}
#endif
	return false;
}

/**
 * pcpu_alloc_bootmem - NUMA friendly alloc_bootmem wrapper for percpu
 * @cpu: cpu to allocate for
 * @size: size allocation in bytes
 * @align: alignment
 *
 * Allocate @size bytes aligned at @align for cpu @cpu.  This wrapper
 * does the right thing for NUMA regardless of the current
 * configuration.
 *
 * RETURNS:
 * Pointer to the allocated area on success, NULL on failure.
 */
static void * __init pcpu_alloc_bootmem(unsigned int cpu, unsigned long size,
					unsigned long align)
{
	const unsigned long goal = __pa(MAX_DMA_ADDRESS);
#ifdef CONFIG_NEED_MULTIPLE_NODES
	int node = early_cpu_to_node(cpu);
	void *ptr;

	if (!node_online(node) || !NODE_DATA(node)) {
		ptr = __alloc_bootmem_nopanic(size, align, goal);
		pr_info("cpu %d has no node %d or node-local memory\n",
			cpu, node);
		pr_debug("per cpu data for cpu%d %lu bytes at %016lx\n",
			 cpu, size, __pa(ptr));
	} else {
		ptr = __alloc_bootmem_node_nopanic(NODE_DATA(node),
						   size, align, goal);
		pr_debug("per cpu data for cpu%d %lu bytes on node%d at "
			 "%016lx\n", cpu, size, node, __pa(ptr));
	}
=======

#ifdef CONFIG_X86_64
#define BOOT_PERCPU_OFFSET ((unsigned long)__per_cpu_load)
#else
#define BOOT_PERCPU_OFFSET 0
#endif

DEFINE_PER_CPU(unsigned long, this_cpu_off) = BOOT_PERCPU_OFFSET;
EXPORT_PER_CPU_SYMBOL(this_cpu_off);

unsigned long __per_cpu_offset[NR_CPUS] __read_mostly = {
	[0 ... NR_CPUS-1] = BOOT_PERCPU_OFFSET,
};
EXPORT_SYMBOL(__per_cpu_offset);

/*
 * On x86_64 symbols referenced from code should be reachable using
 * 32bit relocations.  Reserve space for static percpu variables in
 * modules so that they are always served from the first chunk which
 * is located at the percpu segment base.  On x86_32, anything can
 * address anywhere.  No need to reserve space in the first chunk.
 */
#ifdef CONFIG_X86_64
#define PERCPU_FIRST_CHUNK_RESERVE	PERCPU_MODULE_RESERVE
#else
#define PERCPU_FIRST_CHUNK_RESERVE	0
#endif

/**
 * pcpu_need_numa - determine percpu allocation needs to consider NUMA
 *
 * If NUMA is not configured or there is only one NUMA node available,
 * there is no reason to consider NUMA.  This function determines
 * whether percpu allocation should consider NUMA or not.
 *
 * RETURNS:
 * true if NUMA should be considered; otherwise, false.
 */
static bool __init pcpu_need_numa(void)
{
#ifdef CONFIG_NEED_MULTIPLE_NODES
	pg_data_t *last = NULL;
	unsigned int cpu;

	for_each_possible_cpu(cpu) {
		int node = early_cpu_to_node(cpu);

		if (node_online(node) && NODE_DATA(node) &&
		    last && last != NODE_DATA(node))
			return true;

		last = NODE_DATA(node);
	}
#endif
	return false;
}

/**
 * pcpu_alloc_bootmem - NUMA friendly alloc_bootmem wrapper for percpu
 * @cpu: cpu to allocate for
 * @size: size allocation in bytes
 * @align: alignment
 *
 * Allocate @size bytes aligned at @align for cpu @cpu.  This wrapper
 * does the right thing for NUMA regardless of the current
 * configuration.
 *
 * RETURNS:
 * Pointer to the allocated area on success, NULL on failure.
 */
static void * __init pcpu_alloc_bootmem(unsigned int cpu, unsigned long size,
					unsigned long align)
{
	const unsigned long goal = __pa(MAX_DMA_ADDRESS);
#ifdef CONFIG_NEED_MULTIPLE_NODES
	int node = early_cpu_to_node(cpu);
	void *ptr;

	if (!node_online(node) || !NODE_DATA(node)) {
		ptr = __alloc_bootmem_nopanic(size, align, goal);
		pr_info("cpu %d has no node %d or node-local memory\n",
			cpu, node);
		pr_debug("per cpu data for cpu%d %lu bytes at %016lx\n",
			 cpu, size, __pa(ptr));
	} else {
		ptr = __alloc_bootmem_node_nopanic(NODE_DATA(node),
						   size, align, goal);
		pr_debug("per cpu data for cpu%d %lu bytes on node%d at "
			 "%016lx\n", cpu, size, node, __pa(ptr));
	}
>>>>>>> 467c88fe
	return ptr;
#else
	return __alloc_bootmem_nopanic(size, align, goal);
#endif
}

/*
 * Remap allocator
 *
 * This allocator uses PMD page as unit.  A PMD page is allocated for
 * each cpu and each is remapped into vmalloc area using PMD mapping.
 * As PMD page is quite large, only part of it is used for the first
 * chunk.  Unused part is returned to the bootmem allocator.
 *
 * So, the PMD pages are mapped twice - once to the physical mapping
 * and to the vmalloc area for the first percpu chunk.  The double
 * mapping does add one more PMD TLB entry pressure but still is much
 * better than only using 4k mappings while still being NUMA friendly.
 */
#ifdef CONFIG_NEED_MULTIPLE_NODES
static size_t pcpur_size __initdata;
static void **pcpur_ptrs __initdata;

static struct page * __init pcpur_get_page(unsigned int cpu, int pageno)
{
	size_t off = (size_t)pageno << PAGE_SHIFT;

	if (off >= pcpur_size)
		return NULL;

	return virt_to_page(pcpur_ptrs[cpu] + off);
}

static ssize_t __init setup_pcpu_remap(size_t static_size)
{
	static struct vm_struct vm;
	pg_data_t *last;
<<<<<<< HEAD
	size_t ptrs_size;
=======
	size_t ptrs_size, dyn_size;
>>>>>>> 467c88fe
	unsigned int cpu;
	ssize_t ret;

	/*
	 * If large page isn't supported, there's no benefit in doing
	 * this.  Also, on non-NUMA, embedding is better.
	 */
	if (!cpu_has_pse || pcpu_need_numa())
		return -EINVAL;

	last = NULL;
	for_each_possible_cpu(cpu) {
		int node = early_cpu_to_node(cpu);

		if (node_online(node) && NODE_DATA(node) &&
		    last && last != NODE_DATA(node))
			goto proceed;

		last = NODE_DATA(node);
	}
	return -EINVAL;

proceed:
	/*
	 * Currently supports only single page.  Supporting multiple
	 * pages won't be too difficult if it ever becomes necessary.
	 */
<<<<<<< HEAD
	pcpur_size = PFN_ALIGN(static_size + PERCPU_DYNAMIC_RESERVE);
=======
	pcpur_size = PFN_ALIGN(static_size + PERCPU_MODULE_RESERVE +
			       PERCPU_DYNAMIC_RESERVE);
>>>>>>> 467c88fe
	if (pcpur_size > PMD_SIZE) {
		pr_warning("PERCPU: static data is larger than large page, "
			   "can't use large page\n");
		return -EINVAL;
	}
<<<<<<< HEAD
=======
	dyn_size = pcpur_size - static_size - PERCPU_FIRST_CHUNK_RESERVE;
>>>>>>> 467c88fe

	/* allocate pointer array and alloc large pages */
	ptrs_size = PFN_ALIGN(num_possible_cpus() * sizeof(pcpur_ptrs[0]));
	pcpur_ptrs = alloc_bootmem(ptrs_size);

	for_each_possible_cpu(cpu) {
		pcpur_ptrs[cpu] = pcpu_alloc_bootmem(cpu, PMD_SIZE, PMD_SIZE);
		if (!pcpur_ptrs[cpu])
			goto enomem;

		/*
		 * Only use pcpur_size bytes and give back the rest.
		 *
		 * Ingo: The 2MB up-rounding bootmem is needed to make
		 * sure the partial 2MB page is still fully RAM - it's
		 * not well-specified to have a PAT-incompatible area
		 * (unmapped RAM, device memory, etc.) in that hole.
		 */
		free_bootmem(__pa(pcpur_ptrs[cpu] + pcpur_size),
			     PMD_SIZE - pcpur_size);

		memcpy(pcpur_ptrs[cpu], __per_cpu_load, static_size);
	}

	/* allocate address and map */
	vm.flags = VM_ALLOC;
	vm.size = num_possible_cpus() * PMD_SIZE;
	vm_area_register_early(&vm, PMD_SIZE);

	for_each_possible_cpu(cpu) {
		pmd_t *pmd;

		pmd = populate_extra_pmd((unsigned long)vm.addr
					 + cpu * PMD_SIZE);
		set_pmd(pmd, pfn_pmd(page_to_pfn(virt_to_page(pcpur_ptrs[cpu])),
				     PAGE_KERNEL_LARGE));
	}

	/* we're ready, commit */
	pr_info("PERCPU: Remapped at %p with large pages, static data "
		"%zu bytes\n", vm.addr, static_size);

<<<<<<< HEAD
	ret = pcpu_setup_first_chunk(pcpur_get_page, static_size, PMD_SIZE,
				     pcpur_size - static_size, vm.addr, NULL);
=======
	ret = pcpu_setup_first_chunk(pcpur_get_page, static_size,
				     PERCPU_FIRST_CHUNK_RESERVE,
				     PMD_SIZE, dyn_size, vm.addr, NULL);
>>>>>>> 467c88fe
	goto out_free_ar;

enomem:
	for_each_possible_cpu(cpu)
		if (pcpur_ptrs[cpu])
			free_bootmem(__pa(pcpur_ptrs[cpu]), PMD_SIZE);
	ret = -ENOMEM;
out_free_ar:
	free_bootmem(__pa(pcpur_ptrs), ptrs_size);
	return ret;
}
#else
static ssize_t __init setup_pcpu_remap(size_t static_size)
{
	return -EINVAL;
}
#endif

/*
 * Embedding allocator
 *
 * The first chunk is sized to just contain the static area plus
<<<<<<< HEAD
 * PERCPU_DYNAMIC_RESERVE and allocated as a contiguous area using
 * bootmem allocator and used as-is without being mapped into vmalloc
 * area.  This enables the first chunk to piggy back on the linear
 * physical PMD mapping and doesn't add any additional pressure to
 * TLB.
 */
static void *pcpue_ptr __initdata;
static size_t pcpue_unit_size __initdata;

static struct page * __init pcpue_get_page(unsigned int cpu, int pageno)
{
	return virt_to_page(pcpue_ptr + cpu * pcpue_unit_size
			    + ((size_t)pageno << PAGE_SHIFT));
}

static ssize_t __init setup_pcpu_embed(size_t static_size)
{
	unsigned int cpu;
=======
 * module and dynamic reserves, and allocated as a contiguous area
 * using bootmem allocator and used as-is without being mapped into
 * vmalloc area.  This enables the first chunk to piggy back on the
 * linear physical PMD mapping and doesn't add any additional pressure
 * to TLB.  Note that if the needed size is smaller than the minimum
 * unit size, the leftover is returned to the bootmem allocator.
 */
static void *pcpue_ptr __initdata;
static size_t pcpue_size __initdata;
static size_t pcpue_unit_size __initdata;

static struct page * __init pcpue_get_page(unsigned int cpu, int pageno)
{
	size_t off = (size_t)pageno << PAGE_SHIFT;

	if (off >= pcpue_size)
		return NULL;

	return virt_to_page(pcpue_ptr + cpu * pcpue_unit_size + off);
}

static ssize_t __init setup_pcpu_embed(size_t static_size)
{
	unsigned int cpu;
	size_t dyn_size;
>>>>>>> 467c88fe

	/*
	 * If large page isn't supported, there's no benefit in doing
	 * this.  Also, embedding allocation doesn't play well with
	 * NUMA.
	 */
	if (!cpu_has_pse || pcpu_need_numa())
		return -EINVAL;

	/* allocate and copy */
<<<<<<< HEAD
	pcpue_unit_size = PFN_ALIGN(static_size + PERCPU_DYNAMIC_RESERVE);
	pcpue_unit_size = max_t(size_t, pcpue_unit_size, PCPU_MIN_UNIT_SIZE);
=======
	pcpue_size = PFN_ALIGN(static_size + PERCPU_MODULE_RESERVE +
			       PERCPU_DYNAMIC_RESERVE);
	pcpue_unit_size = max_t(size_t, pcpue_size, PCPU_MIN_UNIT_SIZE);
	dyn_size = pcpue_size - static_size - PERCPU_FIRST_CHUNK_RESERVE;

>>>>>>> 467c88fe
	pcpue_ptr = pcpu_alloc_bootmem(0, num_possible_cpus() * pcpue_unit_size,
				       PAGE_SIZE);
	if (!pcpue_ptr)
		return -ENOMEM;

<<<<<<< HEAD
	for_each_possible_cpu(cpu)
		memcpy(pcpue_ptr + cpu * pcpue_unit_size, __per_cpu_load,
		       static_size);

	/* we're ready, commit */
	pr_info("PERCPU: Embedded %zu pages at %p, static data %zu bytes\n",
		pcpue_unit_size >> PAGE_SHIFT, pcpue_ptr, static_size);

	return pcpu_setup_first_chunk(pcpue_get_page, static_size,
				      pcpue_unit_size,
				      pcpue_unit_size - static_size, pcpue_ptr,
				      NULL);
=======
	for_each_possible_cpu(cpu) {
		void *ptr = pcpue_ptr + cpu * pcpue_unit_size;

		free_bootmem(__pa(ptr + pcpue_size),
			     pcpue_unit_size - pcpue_size);
		memcpy(ptr, __per_cpu_load, static_size);
	}

	/* we're ready, commit */
	pr_info("PERCPU: Embedded %zu pages at %p, static data %zu bytes\n",
		pcpue_size >> PAGE_SHIFT, pcpue_ptr, static_size);

	return pcpu_setup_first_chunk(pcpue_get_page, static_size,
				      PERCPU_FIRST_CHUNK_RESERVE,
				      pcpue_unit_size, dyn_size,
				      pcpue_ptr, NULL);
>>>>>>> 467c88fe
}

/*
 * 4k page allocator
 *
 * This is the basic allocator.  Static percpu area is allocated
 * page-by-page and most of initialization is done by the generic
 * setup function.
 */
static struct page **pcpu4k_pages __initdata;
static int pcpu4k_nr_static_pages __initdata;

static struct page * __init pcpu4k_get_page(unsigned int cpu, int pageno)
{
	if (pageno < pcpu4k_nr_static_pages)
		return pcpu4k_pages[cpu * pcpu4k_nr_static_pages + pageno];
	return NULL;
}

static void __init pcpu4k_populate_pte(unsigned long addr)
{
	populate_extra_pte(addr);
}

static ssize_t __init setup_pcpu_4k(size_t static_size)
{
	size_t pages_size;
	unsigned int cpu;
	int i, j;
	ssize_t ret;

	pcpu4k_nr_static_pages = PFN_UP(static_size);

	/* unaligned allocations can't be freed, round up to page size */
	pages_size = PFN_ALIGN(pcpu4k_nr_static_pages * num_possible_cpus()
			       * sizeof(pcpu4k_pages[0]));
	pcpu4k_pages = alloc_bootmem(pages_size);

	/* allocate and copy */
	j = 0;
	for_each_possible_cpu(cpu)
		for (i = 0; i < pcpu4k_nr_static_pages; i++) {
			void *ptr;

			ptr = pcpu_alloc_bootmem(cpu, PAGE_SIZE, PAGE_SIZE);
			if (!ptr)
				goto enomem;

			memcpy(ptr, __per_cpu_load + i * PAGE_SIZE, PAGE_SIZE);
			pcpu4k_pages[j++] = virt_to_page(ptr);
		}

	/* we're ready, commit */
	pr_info("PERCPU: Allocated %d 4k pages, static data %zu bytes\n",
		pcpu4k_nr_static_pages, static_size);

<<<<<<< HEAD
	ret = pcpu_setup_first_chunk(pcpu4k_get_page, static_size, 0, 0, NULL,
=======
	ret = pcpu_setup_first_chunk(pcpu4k_get_page, static_size,
				     PERCPU_FIRST_CHUNK_RESERVE, -1, -1, NULL,
>>>>>>> 467c88fe
				     pcpu4k_populate_pte);
	goto out_free_ar;

enomem:
	while (--j >= 0)
		free_bootmem(__pa(page_address(pcpu4k_pages[j])), PAGE_SIZE);
	ret = -ENOMEM;
out_free_ar:
	free_bootmem(__pa(pcpu4k_pages), pages_size);
	return ret;
}

static inline void setup_percpu_segment(int cpu)
{
#ifdef CONFIG_X86_32
	struct desc_struct gdt;

	pack_descriptor(&gdt, per_cpu_offset(cpu), 0xFFFFF,
			0x2 | DESCTYPE_S, 0x8);
	gdt.s = 1;
	write_gdt_entry(get_cpu_gdt_table(cpu),
			GDT_ENTRY_PERCPU, &gdt, DESCTYPE_S);
#endif
}

/*
 * Great future plan:
 * Declare PDA itself and support (irqstack,tss,pgd) as per cpu data.
 * Always point %gs to its beginning
 */
void __init setup_per_cpu_areas(void)
{
	size_t static_size = __per_cpu_end - __per_cpu_start;
	unsigned int cpu;
	unsigned long delta;
	size_t pcpu_unit_size;
	ssize_t ret;

	pr_info("NR_CPUS:%d nr_cpumask_bits:%d nr_cpu_ids:%d nr_node_ids:%d\n",
		NR_CPUS, nr_cpumask_bits, nr_cpu_ids, nr_node_ids);

	/*
	 * Allocate percpu area.  If PSE is supported, try to make use
	 * of large page mappings.  Please read comments on top of
	 * each allocator for details.
	 */
	ret = setup_pcpu_remap(static_size);
	if (ret < 0)
		ret = setup_pcpu_embed(static_size);
	if (ret < 0)
		ret = setup_pcpu_4k(static_size);
	if (ret < 0)
		panic("cannot allocate static percpu area (%zu bytes, err=%zd)",
		      static_size, ret);

	pcpu_unit_size = ret;

	/* alrighty, percpu areas up and running */
	delta = (unsigned long)pcpu_base_addr - (unsigned long)__per_cpu_start;
	for_each_possible_cpu(cpu) {
		per_cpu_offset(cpu) = delta + cpu * pcpu_unit_size;
		per_cpu(this_cpu_off, cpu) = per_cpu_offset(cpu);
		per_cpu(cpu_number, cpu) = cpu;
		setup_percpu_segment(cpu);
		setup_stack_canary_segment(cpu);
		/*
		 * Copy data used in early init routines from the
		 * initial arrays to the per cpu data areas.  These
		 * arrays then become expendable and the *_early_ptr's
		 * are zeroed indicating that the static arrays are
		 * gone.
		 */
#ifdef CONFIG_X86_LOCAL_APIC
		per_cpu(x86_cpu_to_apicid, cpu) =
			early_per_cpu_map(x86_cpu_to_apicid, cpu);
		per_cpu(x86_bios_cpu_apicid, cpu) =
			early_per_cpu_map(x86_bios_cpu_apicid, cpu);
#endif
#ifdef CONFIG_X86_64
		per_cpu(irq_stack_ptr, cpu) =
			per_cpu(irq_stack_union.irq_stack, cpu) +
			IRQ_STACK_SIZE - 64;
#ifdef CONFIG_NUMA
		per_cpu(x86_cpu_to_node_map, cpu) =
			early_per_cpu_map(x86_cpu_to_node_map, cpu);
#endif
#endif
		/*
		 * Up to this point, the boot CPU has been using .data.init
		 * area.  Reload any changed state for the boot CPU.
		 */
		if (cpu == boot_cpu_id)
			switch_to_new_gdt(cpu);
	}

	/* indicate the early static arrays will soon be gone */
#ifdef CONFIG_X86_LOCAL_APIC
	early_per_cpu_ptr(x86_cpu_to_apicid) = NULL;
	early_per_cpu_ptr(x86_bios_cpu_apicid) = NULL;
#endif
#if defined(CONFIG_X86_64) && defined(CONFIG_NUMA)
	early_per_cpu_ptr(x86_cpu_to_node_map) = NULL;
#endif

	/* Setup node to cpumask map */
	setup_node_to_cpumask_map();

	/* Setup cpu initialized, callin, callout masks */
	setup_cpu_local_masks();
}<|MERGE_RESOLUTION|>--- conflicted
+++ resolved
@@ -27,7 +27,6 @@
 
 DEFINE_PER_CPU(int, cpu_number);
 EXPORT_PER_CPU_SYMBOL(cpu_number);
-<<<<<<< HEAD
 
 #ifdef CONFIG_X86_64
 #define BOOT_PERCPU_OFFSET ((unsigned long)__per_cpu_load)
@@ -42,6 +41,19 @@
 	[0 ... NR_CPUS-1] = BOOT_PERCPU_OFFSET,
 };
 EXPORT_SYMBOL(__per_cpu_offset);
+
+/*
+ * On x86_64 symbols referenced from code should be reachable using
+ * 32bit relocations.  Reserve space for static percpu variables in
+ * modules so that they are always served from the first chunk which
+ * is located at the percpu segment base.  On x86_32, anything can
+ * address anywhere.  No need to reserve space in the first chunk.
+ */
+#ifdef CONFIG_X86_64
+#define PERCPU_FIRST_CHUNK_RESERVE	PERCPU_MODULE_RESERVE
+#else
+#define PERCPU_FIRST_CHUNK_RESERVE	0
+#endif
 
 /**
  * pcpu_need_numa - determine percpu allocation needs to consider NUMA
@@ -105,98 +117,6 @@
 		pr_debug("per cpu data for cpu%d %lu bytes on node%d at "
 			 "%016lx\n", cpu, size, node, __pa(ptr));
 	}
-=======
-
-#ifdef CONFIG_X86_64
-#define BOOT_PERCPU_OFFSET ((unsigned long)__per_cpu_load)
-#else
-#define BOOT_PERCPU_OFFSET 0
-#endif
-
-DEFINE_PER_CPU(unsigned long, this_cpu_off) = BOOT_PERCPU_OFFSET;
-EXPORT_PER_CPU_SYMBOL(this_cpu_off);
-
-unsigned long __per_cpu_offset[NR_CPUS] __read_mostly = {
-	[0 ... NR_CPUS-1] = BOOT_PERCPU_OFFSET,
-};
-EXPORT_SYMBOL(__per_cpu_offset);
-
-/*
- * On x86_64 symbols referenced from code should be reachable using
- * 32bit relocations.  Reserve space for static percpu variables in
- * modules so that they are always served from the first chunk which
- * is located at the percpu segment base.  On x86_32, anything can
- * address anywhere.  No need to reserve space in the first chunk.
- */
-#ifdef CONFIG_X86_64
-#define PERCPU_FIRST_CHUNK_RESERVE	PERCPU_MODULE_RESERVE
-#else
-#define PERCPU_FIRST_CHUNK_RESERVE	0
-#endif
-
-/**
- * pcpu_need_numa - determine percpu allocation needs to consider NUMA
- *
- * If NUMA is not configured or there is only one NUMA node available,
- * there is no reason to consider NUMA.  This function determines
- * whether percpu allocation should consider NUMA or not.
- *
- * RETURNS:
- * true if NUMA should be considered; otherwise, false.
- */
-static bool __init pcpu_need_numa(void)
-{
-#ifdef CONFIG_NEED_MULTIPLE_NODES
-	pg_data_t *last = NULL;
-	unsigned int cpu;
-
-	for_each_possible_cpu(cpu) {
-		int node = early_cpu_to_node(cpu);
-
-		if (node_online(node) && NODE_DATA(node) &&
-		    last && last != NODE_DATA(node))
-			return true;
-
-		last = NODE_DATA(node);
-	}
-#endif
-	return false;
-}
-
-/**
- * pcpu_alloc_bootmem - NUMA friendly alloc_bootmem wrapper for percpu
- * @cpu: cpu to allocate for
- * @size: size allocation in bytes
- * @align: alignment
- *
- * Allocate @size bytes aligned at @align for cpu @cpu.  This wrapper
- * does the right thing for NUMA regardless of the current
- * configuration.
- *
- * RETURNS:
- * Pointer to the allocated area on success, NULL on failure.
- */
-static void * __init pcpu_alloc_bootmem(unsigned int cpu, unsigned long size,
-					unsigned long align)
-{
-	const unsigned long goal = __pa(MAX_DMA_ADDRESS);
-#ifdef CONFIG_NEED_MULTIPLE_NODES
-	int node = early_cpu_to_node(cpu);
-	void *ptr;
-
-	if (!node_online(node) || !NODE_DATA(node)) {
-		ptr = __alloc_bootmem_nopanic(size, align, goal);
-		pr_info("cpu %d has no node %d or node-local memory\n",
-			cpu, node);
-		pr_debug("per cpu data for cpu%d %lu bytes at %016lx\n",
-			 cpu, size, __pa(ptr));
-	} else {
-		ptr = __alloc_bootmem_node_nopanic(NODE_DATA(node),
-						   size, align, goal);
-		pr_debug("per cpu data for cpu%d %lu bytes on node%d at "
-			 "%016lx\n", cpu, size, node, __pa(ptr));
-	}
->>>>>>> 467c88fe
 	return ptr;
 #else
 	return __alloc_bootmem_nopanic(size, align, goal);
@@ -234,11 +154,7 @@
 {
 	static struct vm_struct vm;
 	pg_data_t *last;
-<<<<<<< HEAD
-	size_t ptrs_size;
-=======
 	size_t ptrs_size, dyn_size;
->>>>>>> 467c88fe
 	unsigned int cpu;
 	ssize_t ret;
 
@@ -266,21 +182,14 @@
 	 * Currently supports only single page.  Supporting multiple
 	 * pages won't be too difficult if it ever becomes necessary.
 	 */
-<<<<<<< HEAD
-	pcpur_size = PFN_ALIGN(static_size + PERCPU_DYNAMIC_RESERVE);
-=======
 	pcpur_size = PFN_ALIGN(static_size + PERCPU_MODULE_RESERVE +
 			       PERCPU_DYNAMIC_RESERVE);
->>>>>>> 467c88fe
 	if (pcpur_size > PMD_SIZE) {
 		pr_warning("PERCPU: static data is larger than large page, "
 			   "can't use large page\n");
 		return -EINVAL;
 	}
-<<<<<<< HEAD
-=======
 	dyn_size = pcpur_size - static_size - PERCPU_FIRST_CHUNK_RESERVE;
->>>>>>> 467c88fe
 
 	/* allocate pointer array and alloc large pages */
 	ptrs_size = PFN_ALIGN(num_possible_cpus() * sizeof(pcpur_ptrs[0]));
@@ -323,14 +232,9 @@
 	pr_info("PERCPU: Remapped at %p with large pages, static data "
 		"%zu bytes\n", vm.addr, static_size);
 
-<<<<<<< HEAD
-	ret = pcpu_setup_first_chunk(pcpur_get_page, static_size, PMD_SIZE,
-				     pcpur_size - static_size, vm.addr, NULL);
-=======
 	ret = pcpu_setup_first_chunk(pcpur_get_page, static_size,
 				     PERCPU_FIRST_CHUNK_RESERVE,
 				     PMD_SIZE, dyn_size, vm.addr, NULL);
->>>>>>> 467c88fe
 	goto out_free_ar;
 
 enomem:
@@ -353,26 +257,6 @@
  * Embedding allocator
  *
  * The first chunk is sized to just contain the static area plus
-<<<<<<< HEAD
- * PERCPU_DYNAMIC_RESERVE and allocated as a contiguous area using
- * bootmem allocator and used as-is without being mapped into vmalloc
- * area.  This enables the first chunk to piggy back on the linear
- * physical PMD mapping and doesn't add any additional pressure to
- * TLB.
- */
-static void *pcpue_ptr __initdata;
-static size_t pcpue_unit_size __initdata;
-
-static struct page * __init pcpue_get_page(unsigned int cpu, int pageno)
-{
-	return virt_to_page(pcpue_ptr + cpu * pcpue_unit_size
-			    + ((size_t)pageno << PAGE_SHIFT));
-}
-
-static ssize_t __init setup_pcpu_embed(size_t static_size)
-{
-	unsigned int cpu;
-=======
  * module and dynamic reserves, and allocated as a contiguous area
  * using bootmem allocator and used as-is without being mapped into
  * vmalloc area.  This enables the first chunk to piggy back on the
@@ -398,7 +282,6 @@
 {
 	unsigned int cpu;
 	size_t dyn_size;
->>>>>>> 467c88fe
 
 	/*
 	 * If large page isn't supported, there's no benefit in doing
@@ -409,35 +292,16 @@
 		return -EINVAL;
 
 	/* allocate and copy */
-<<<<<<< HEAD
-	pcpue_unit_size = PFN_ALIGN(static_size + PERCPU_DYNAMIC_RESERVE);
-	pcpue_unit_size = max_t(size_t, pcpue_unit_size, PCPU_MIN_UNIT_SIZE);
-=======
 	pcpue_size = PFN_ALIGN(static_size + PERCPU_MODULE_RESERVE +
 			       PERCPU_DYNAMIC_RESERVE);
 	pcpue_unit_size = max_t(size_t, pcpue_size, PCPU_MIN_UNIT_SIZE);
 	dyn_size = pcpue_size - static_size - PERCPU_FIRST_CHUNK_RESERVE;
 
->>>>>>> 467c88fe
 	pcpue_ptr = pcpu_alloc_bootmem(0, num_possible_cpus() * pcpue_unit_size,
 				       PAGE_SIZE);
 	if (!pcpue_ptr)
 		return -ENOMEM;
 
-<<<<<<< HEAD
-	for_each_possible_cpu(cpu)
-		memcpy(pcpue_ptr + cpu * pcpue_unit_size, __per_cpu_load,
-		       static_size);
-
-	/* we're ready, commit */
-	pr_info("PERCPU: Embedded %zu pages at %p, static data %zu bytes\n",
-		pcpue_unit_size >> PAGE_SHIFT, pcpue_ptr, static_size);
-
-	return pcpu_setup_first_chunk(pcpue_get_page, static_size,
-				      pcpue_unit_size,
-				      pcpue_unit_size - static_size, pcpue_ptr,
-				      NULL);
-=======
 	for_each_possible_cpu(cpu) {
 		void *ptr = pcpue_ptr + cpu * pcpue_unit_size;
 
@@ -454,7 +318,6 @@
 				      PERCPU_FIRST_CHUNK_RESERVE,
 				      pcpue_unit_size, dyn_size,
 				      pcpue_ptr, NULL);
->>>>>>> 467c88fe
 }
 
 /*
@@ -511,12 +374,8 @@
 	pr_info("PERCPU: Allocated %d 4k pages, static data %zu bytes\n",
 		pcpu4k_nr_static_pages, static_size);
 
-<<<<<<< HEAD
-	ret = pcpu_setup_first_chunk(pcpu4k_get_page, static_size, 0, 0, NULL,
-=======
 	ret = pcpu_setup_first_chunk(pcpu4k_get_page, static_size,
 				     PERCPU_FIRST_CHUNK_RESERVE, -1, -1, NULL,
->>>>>>> 467c88fe
 				     pcpu4k_populate_pte);
 	goto out_free_ar;
 
