/*
 *  Syncookies implementation for the Linux kernel
 *
 *  Copyright (C) 1997 Andi Kleen
 *  Based on ideas by D.J.Bernstein and Eric Schenk.
 *
 *	This program is free software; you can redistribute it and/or
 *      modify it under the terms of the GNU General Public License
 *      as published by the Free Software Foundation; either version
 *      2 of the License, or (at your option) any later version.
 */

#include <linux/tcp.h>
#include <linux/slab.h>
#include <linux/random.h>
#include <linux/siphash.h>
#include <linux/kernel.h>
#include <linux/export.h>
#include <net/secure_seq.h>
#include <net/tcp.h>
#include <net/route.h>

static siphash_key_t syncookie_secret[2] __read_mostly;

#define COOKIEBITS 24	/* Upper bits store count */
#define COOKIEMASK (((__u32)1 << COOKIEBITS) - 1)

/* TCP Timestamp: 6 lowest bits of timestamp sent in the cookie SYN-ACK
 * stores TCP options:
 *
 * MSB                               LSB
 * | 31 ...   6 |  5  |  4   | 3 2 1 0 |
 * |  Timestamp | ECN | SACK | WScale  |
 *
 * When we receive a valid cookie-ACK, we look at the echoed tsval (if
 * any) to figure out which TCP options we should use for the rebuilt
 * connection.
 *
 * A WScale setting of '0xf' (which is an invalid scaling value)
 * means that original syn did not include the TCP window scaling option.
 */
#define TS_OPT_WSCALE_MASK	0xf
#define TS_OPT_SACK		BIT(4)
#define TS_OPT_ECN		BIT(5)
/* There is no TS_OPT_TIMESTAMP:
 * if ACK contains timestamp option, we already know it was
 * requested/supported by the syn/synack exchange.
 */
#define TSBITS	6
#define TSMASK	(((__u32)1 << TSBITS) - 1)

static u32 cookie_hash(__be32 saddr, __be32 daddr, __be16 sport, __be16 dport,
		       u32 count, int c)
{
	net_get_random_once(syncookie_secret, sizeof(syncookie_secret));
	return siphash_4u32((__force u32)saddr, (__force u32)daddr,
			    (__force u32)sport << 16 | (__force u32)dport,
			    count, &syncookie_secret[c]);
}


/*
 * when syncookies are in effect and tcp timestamps are enabled we encode
 * tcp options in the lower bits of the timestamp value that will be
 * sent in the syn-ack.
 * Since subsequent timestamps use the normal tcp_time_stamp value, we
 * must make sure that the resulting initial timestamp is <= tcp_time_stamp.
 */
u64 cookie_init_timestamp(struct request_sock *req)
{
	struct inet_request_sock *ireq;
	u32 ts, ts_now = tcp_time_stamp_raw();
	u32 options = 0;

	ireq = inet_rsk(req);

	options = ireq->wscale_ok ? ireq->snd_wscale : TS_OPT_WSCALE_MASK;
	if (ireq->sack_ok)
		options |= TS_OPT_SACK;
	if (ireq->ecn_ok)
		options |= TS_OPT_ECN;

	ts = ts_now & ~TSMASK;
	ts |= options;
	if (ts > ts_now) {
		ts >>= TSBITS;
		ts--;
		ts <<= TSBITS;
		ts |= options;
	}
	return (u64)ts * (USEC_PER_SEC / TCP_TS_HZ);
}


static __u32 secure_tcp_syn_cookie(__be32 saddr, __be32 daddr, __be16 sport,
				   __be16 dport, __u32 sseq, __u32 data)
{
	/*
	 * Compute the secure sequence number.
	 * The output should be:
	 *   HASH(sec1,saddr,sport,daddr,dport,sec1) + sseq + (count * 2^24)
	 *      + (HASH(sec2,saddr,sport,daddr,dport,count,sec2) % 2^24).
	 * Where sseq is their sequence number and count increases every
	 * minute by 1.
	 * As an extra hack, we add a small "data" value that encodes the
	 * MSS into the second hash value.
	 */
	u32 count = tcp_cookie_time();
	return (cookie_hash(saddr, daddr, sport, dport, 0, 0) +
		sseq + (count << COOKIEBITS) +
		((cookie_hash(saddr, daddr, sport, dport, count, 1) + data)
		 & COOKIEMASK));
}

/*
 * This retrieves the small "data" value from the syncookie.
 * If the syncookie is bad, the data returned will be out of
 * range.  This must be checked by the caller.
 *
 * The count value used to generate the cookie must be less than
 * MAX_SYNCOOKIE_AGE minutes in the past.
 * The return value (__u32)-1 if this test fails.
 */
static __u32 check_tcp_syn_cookie(__u32 cookie, __be32 saddr, __be32 daddr,
				  __be16 sport, __be16 dport, __u32 sseq)
{
	u32 diff, count = tcp_cookie_time();

	/* Strip away the layers from the cookie */
	cookie -= cookie_hash(saddr, daddr, sport, dport, 0, 0) + sseq;

	/* Cookie is now reduced to (count * 2^24) ^ (hash % 2^24) */
	diff = (count - (cookie >> COOKIEBITS)) & ((__u32) -1 >> COOKIEBITS);
	if (diff >= MAX_SYNCOOKIE_AGE)
		return (__u32)-1;

	return (cookie -
		cookie_hash(saddr, daddr, sport, dport, count - diff, 1))
		& COOKIEMASK;	/* Leaving the data behind */
}

/*
 * MSS Values are chosen based on the 2011 paper
 * 'An Analysis of TCP Maximum Segement Sizes' by S. Alcock and R. Nelson.
 * Values ..
 *  .. lower than 536 are rare (< 0.2%)
 *  .. between 537 and 1299 account for less than < 1.5% of observed values
 *  .. in the 1300-1349 range account for about 15 to 20% of observed mss values
 *  .. exceeding 1460 are very rare (< 0.04%)
 *
 *  1460 is the single most frequently announced mss value (30 to 46% depending
 *  on monitor location).  Table must be sorted.
 */
static __u16 const msstab[] = {
	536,
	1300,
	1440,	/* 1440, 1452: PPPoE */
	1460,
};

/*
 * Generate a syncookie.  mssp points to the mss, which is returned
 * rounded down to the value encoded in the cookie.
 */
u32 __cookie_v4_init_sequence(const struct iphdr *iph, const struct tcphdr *th,
			      u16 *mssp)
{
	int mssind;
	const __u16 mss = *mssp;

	for (mssind = ARRAY_SIZE(msstab) - 1; mssind ; mssind--)
		if (mss >= msstab[mssind])
			break;
	*mssp = msstab[mssind];

	return secure_tcp_syn_cookie(iph->saddr, iph->daddr,
				     th->source, th->dest, ntohl(th->seq),
				     mssind);
}
EXPORT_SYMBOL_GPL(__cookie_v4_init_sequence);

__u32 cookie_v4_init_sequence(const struct sk_buff *skb, __u16 *mssp)
{
	const struct iphdr *iph = ip_hdr(skb);
	const struct tcphdr *th = tcp_hdr(skb);

	return __cookie_v4_init_sequence(iph, th, mssp);
}

/*
 * Check if a ack sequence number is a valid syncookie.
 * Return the decoded mss if it is, or 0 if not.
 */
int __cookie_v4_check(const struct iphdr *iph, const struct tcphdr *th,
		      u32 cookie)
{
	__u32 seq = ntohl(th->seq) - 1;
	__u32 mssind = check_tcp_syn_cookie(cookie, iph->saddr, iph->daddr,
					    th->source, th->dest, seq);

	return mssind < ARRAY_SIZE(msstab) ? msstab[mssind] : 0;
}
EXPORT_SYMBOL_GPL(__cookie_v4_check);

struct sock *tcp_get_cookie_sock(struct sock *sk, struct sk_buff *skb,
				 struct request_sock *req,
				 struct dst_entry *dst, u32 tsoff)
{
	struct inet_connection_sock *icsk = inet_csk(sk);
	struct sock *child;
	bool own_req;

	child = icsk->icsk_af_ops->syn_recv_sock(sk, skb, req, dst,
						 NULL, &own_req);
	if (child) {
		refcount_set(&req->rsk_refcnt, 1);
		tcp_sk(child)->tsoffset = tsoff;
		sock_rps_save_rxhash(child, skb);
		inet_csk_reqsk_queue_add(sk, req, child);
	} else {
		reqsk_free(req);
	}
	return child;
}
EXPORT_SYMBOL(tcp_get_cookie_sock);

/*
 * when syncookies are in effect and tcp timestamps are enabled we stored
 * additional tcp options in the timestamp.
 * This extracts these options from the timestamp echo.
 *
 * return false if we decode a tcp option that is disabled
 * on the host.
 */
bool cookie_timestamp_decode(const struct net *net,
			     struct tcp_options_received *tcp_opt)
{
	/* echoed timestamp, lowest bits contain options */
	u32 options = tcp_opt->rcv_tsecr;

	if (!tcp_opt->saw_tstamp)  {
		tcp_clear_options(tcp_opt);
		return true;
	}

	if (!net->ipv4.sysctl_tcp_timestamps)
		return false;

	tcp_opt->sack_ok = (options & TS_OPT_SACK) ? TCP_SACK_SEEN : 0;

	if (tcp_opt->sack_ok && !net->ipv4.sysctl_tcp_sack)
		return false;

	if ((options & TS_OPT_WSCALE_MASK) == TS_OPT_WSCALE_MASK)
		return true; /* no window scaling */

	tcp_opt->wscale_ok = 1;
	tcp_opt->snd_wscale = options & TS_OPT_WSCALE_MASK;

	return net->ipv4.sysctl_tcp_window_scaling != 0;
}
EXPORT_SYMBOL(cookie_timestamp_decode);

bool cookie_ecn_ok(const struct tcp_options_received *tcp_opt,
		   const struct net *net, const struct dst_entry *dst)
{
	bool ecn_ok = tcp_opt->rcv_tsecr & TS_OPT_ECN;

	if (!ecn_ok)
		return false;

	if (net->ipv4.sysctl_tcp_ecn)
		return true;

	return dst_feature(dst, RTAX_FEATURE_ECN);
}
EXPORT_SYMBOL(cookie_ecn_ok);

/* On input, sk is a listener.
 * Output is listener if incoming packet would not create a child
 *           NULL if memory could not be allocated.
 */
struct sock *cookie_v4_check(struct sock *sk, struct sk_buff *skb)
{
	struct ip_options *opt = &TCP_SKB_CB(skb)->header.h4.opt;
	struct tcp_options_received tcp_opt;
	struct inet_request_sock *ireq;
	struct tcp_request_sock *treq;
	struct tcp_sock *tp = tcp_sk(sk);
	const struct tcphdr *th = tcp_hdr(skb);
	__u32 cookie = ntohl(th->ack_seq) - 1;
	struct sock *ret = sk;
	struct request_sock *req;
	int mss;
	struct rtable *rt;
	__u8 rcv_wscale;
	struct flowi4 fl4;
	u32 tsoff = 0;

	if (!sock_net(sk)->ipv4.sysctl_tcp_syncookies || !th->ack || th->rst)
		goto out;

	if (tcp_synq_no_recent_overflow(sk))
		goto out;

	mss = __cookie_v4_check(ip_hdr(skb), th, cookie);
	if (mss == 0) {
		__NET_INC_STATS(sock_net(sk), LINUX_MIB_SYNCOOKIESFAILED);
		goto out;
	}

	__NET_INC_STATS(sock_net(sk), LINUX_MIB_SYNCOOKIESRECV);

	/* check for timestamp cookie support */
	memset(&tcp_opt, 0, sizeof(tcp_opt));
	tcp_parse_options(sock_net(sk), skb, &tcp_opt, 0, NULL);

	if (tcp_opt.saw_tstamp && tcp_opt.rcv_tsecr) {
		tsoff = secure_tcp_ts_off(sock_net(sk),
					  ip_hdr(skb)->daddr,
					  ip_hdr(skb)->saddr);
		tcp_opt.rcv_tsecr -= tsoff;
	}

	if (!cookie_timestamp_decode(sock_net(sk), &tcp_opt))
		goto out;

	ret = NULL;
	req = inet_reqsk_alloc(&tcp_request_sock_ops, sk, false); /* for safety */
	if (!req)
		goto out;

	ireq = inet_rsk(req);
	treq = tcp_rsk(req);
	treq->rcv_isn		= ntohl(th->seq) - 1;
	treq->snt_isn		= cookie;
	treq->ts_off		= 0;
	treq->txhash		= net_tx_rndhash();
	req->mss		= mss;
	ireq->ir_num		= ntohs(th->dest);
	ireq->ir_rmt_port	= th->source;
	sk_rcv_saddr_set(req_to_sk(req), ip_hdr(skb)->daddr);
	sk_daddr_set(req_to_sk(req), ip_hdr(skb)->saddr);
	ireq->ir_mark		= inet_request_mark(sk, skb);
	ireq->snd_wscale	= tcp_opt.snd_wscale;
	ireq->sack_ok		= tcp_opt.sack_ok;
	ireq->wscale_ok		= tcp_opt.wscale_ok;
	ireq->tstamp_ok		= tcp_opt.saw_tstamp;
	req->ts_recent		= tcp_opt.saw_tstamp ? tcp_opt.rcv_tsval : 0;
	treq->snt_synack	= 0;
	treq->tfo_listener	= false;

	ireq->ir_iif = inet_request_bound_dev_if(sk, skb);

	/* We throwed the options of the initial SYN away, so we hope
	 * the ACK carries the same options again (see RFC1122 4.2.3.8)
	 */
<<<<<<< HEAD
	ireq->opt = tcp_v4_save_options(sock_net(sk), skb);
=======
	RCU_INIT_POINTER(ireq->ireq_opt, tcp_v4_save_options(sock_net(sk), skb));
>>>>>>> 9abd04af

	if (security_inet_conn_request(sk, skb, req)) {
		reqsk_free(req);
		goto out;
	}

	req->num_retrans = 0;

	/*
	 * We need to lookup the route here to get at the correct
	 * window size. We should better make sure that the window size
	 * hasn't changed since we received the original syn, but I see
	 * no easy way to do this.
	 */
	flowi4_init_output(&fl4, ireq->ir_iif, ireq->ir_mark,
			   RT_CONN_FLAGS(sk), RT_SCOPE_UNIVERSE, IPPROTO_TCP,
			   inet_sk_flowi_flags(sk),
			   opt->srr ? opt->faddr : ireq->ir_rmt_addr,
			   ireq->ir_loc_addr, th->source, th->dest, sk->sk_uid);
	security_req_classify_flow(req, flowi4_to_flowi(&fl4));
	rt = ip_route_output_key(sock_net(sk), &fl4);
	if (IS_ERR(rt)) {
		reqsk_free(req);
		goto out;
	}

	/* Try to redo what tcp_v4_send_synack did. */
	req->rsk_window_clamp = tp->window_clamp ? :dst_metric(&rt->dst, RTAX_WINDOW);

	tcp_select_initial_window(tcp_full_space(sk), req->mss,
				  &req->rsk_rcv_wnd, &req->rsk_window_clamp,
				  ireq->wscale_ok, &rcv_wscale,
				  dst_metric(&rt->dst, RTAX_INITRWND));

	ireq->rcv_wscale  = rcv_wscale;
	ireq->ecn_ok = cookie_ecn_ok(&tcp_opt, sock_net(sk), &rt->dst);

	ret = tcp_get_cookie_sock(sk, skb, req, &rt->dst, tsoff);
	/* ip_queue_xmit() depends on our flow being setup
	 * Normal sockets get it right from inet_csk_route_child_sock()
	 */
	if (ret)
		inet_sk(ret)->cork.fl.u.ip4 = fl4;
out:	return ret;
}<|MERGE_RESOLUTION|>--- conflicted
+++ resolved
@@ -355,11 +355,7 @@
 	/* We throwed the options of the initial SYN away, so we hope
 	 * the ACK carries the same options again (see RFC1122 4.2.3.8)
 	 */
-<<<<<<< HEAD
-	ireq->opt = tcp_v4_save_options(sock_net(sk), skb);
-=======
 	RCU_INIT_POINTER(ireq->ireq_opt, tcp_v4_save_options(sock_net(sk), skb));
->>>>>>> 9abd04af
 
 	if (security_inet_conn_request(sk, skb, req)) {
 		reqsk_free(req);
